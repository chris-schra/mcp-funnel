import type {
  IToolHandler,
  ToolHandlerContext,
  CallToolResult,
  Scope,
  Variable,
} from '../types/index.js';
<<<<<<< HEAD
import {
  enrichVariableValue,
  navigateSimplePath,
} from '../utils/variable-enrichment.js';
=======
>>>>>>> 89ffe9d1

export interface GetVariablesHandlerArgs {
  sessionId: string;
  path: string;
  frameId?: number;
  maxDepth?: number;
}

/**
 * Handler for getting variables from debug sessions
 * Implements the IToolHandler SEAM for modular tool handling
 */
export class GetVariablesHandler
  implements IToolHandler<GetVariablesHandlerArgs>
{
  public readonly name = 'get_variables';

  public async handle(
    args: GetVariablesHandlerArgs,
    context: ToolHandlerContext,
  ): Promise<CallToolResult> {
    try {
      // First, check for mock session
      if (context.mockSessionManager?.getMockSession(args.sessionId)) {
        return context.mockSessionManager.getVariablesMock(args);
      }

      // Validate real session exists and is paused
      const validation = context.sessionValidator.validatePausedSession(
        args.sessionId,
      );
      if ('error' in validation) {
        return validation.error;
      }

      const { session } = validation;

      if (!args.path?.trim()) {
        return context.responseFormatter.error(
          'Variable path is required. Provide the dot-notation path using the "path" parameter.',
        );
      }

      const trimmedPath = args.path.trim();
      const frameId = args.frameId ?? 0;
      const maxDepth = args.maxDepth ?? 3;

      // Get the scopes for the specified frame and drop globals to avoid huge payloads
      const scopes = (await session.adapter.getScopes(frameId)).filter(
        (scope) => scope.type !== 'global',
      );

<<<<<<< HEAD
      if (args.path) {
        // Path-based variable access
        const result = await this.getVariableByPath(
          scopes,
          args.path,
          maxDepth,
        );
        return context.responseFormatter.variables(args.sessionId, frameId, {
          path: args.path,
          result,
        });
      } else {
        // Get all variables in all scopes
        const enrichedScopes = await Promise.all(
          scopes.map(async (scope) => ({
            type: scope.type,
            name: scope.name,
            variables: await Promise.all(
              scope.variables.map(async (variable) => ({
                name: variable.name,
                value: await enrichVariableValue(
                  variable.value,
                  variable.type,
                  maxDepth,
                  new Set(),
                ),
                type: variable.type,
                configurable: variable.configurable,
                enumerable: variable.enumerable,
              })),
            ),
          })),
        );
=======
      const result = await this.getVariableByPath(
        scopes,
        trimmedPath,
        maxDepth,
      );
>>>>>>> 89ffe9d1

      return context.responseFormatter.variables(args.sessionId, frameId, {
        path: trimmedPath,
        result,
      });
    } catch (error) {
      return context.sessionValidator.createHandlerError(
        args.sessionId,
        error,
        'get_variables',
      );
    }
  }

  /**
   * Get variable by dot-notation path
   */
  private async getVariableByPath(
    scopes: Scope[],
    path: string,
    maxDepth: number,
  ): Promise<{
    found: boolean;
    value?: unknown;
    type?: string;
    error?: string;
  }> {
    const pathParts = path.split('.');
    const rootVariableName = pathParts[0];

    // Find the root variable in any scope
    let rootVariable: Variable | undefined;

    for (const scope of scopes) {
      rootVariable = scope.variables.find(
        (v: Variable) => v.name === rootVariableName,
      );
      if (rootVariable) {
        break;
      }
    }

    if (!rootVariable) {
      return {
        found: false,
        error: `Variable '${rootVariableName}' not found in any scope`,
      };
    }

    // If it's just the root variable, return it enriched
    if (pathParts.length === 1) {
      const enrichedValue = await enrichVariableValue(
        rootVariable.value,
        rootVariable.type,
        maxDepth,
        new Set(),
      );
      return {
        found: true,
        value: enrichedValue,
        type: rootVariable.type,
      };
    }

    // For deeper paths, we would need CDP-based navigation
    // For now, return a simple implementation
    try {
      const result = navigateSimplePath(rootVariable.value, pathParts.slice(1));
      return {
        found: true,
        value: result.value,
        type: result.type,
      };
    } catch (error) {
      return {
        found: false,
        error: `Error navigating path '${path}': ${error instanceof Error ? error.message : 'Unknown error'}`,
      };
    }
  }
}<|MERGE_RESOLUTION|>--- conflicted
+++ resolved
@@ -5,13 +5,6 @@
   Scope,
   Variable,
 } from '../types/index.js';
-<<<<<<< HEAD
-import {
-  enrichVariableValue,
-  navigateSimplePath,
-} from '../utils/variable-enrichment.js';
-=======
->>>>>>> 89ffe9d1
 
 export interface GetVariablesHandlerArgs {
   sessionId: string;
@@ -27,9 +20,9 @@
 export class GetVariablesHandler
   implements IToolHandler<GetVariablesHandlerArgs>
 {
-  public readonly name = 'get_variables';
-
-  public async handle(
+  readonly name = 'get_variables';
+
+  async handle(
     args: GetVariablesHandlerArgs,
     context: ToolHandlerContext,
   ): Promise<CallToolResult> {
@@ -64,47 +57,11 @@
         (scope) => scope.type !== 'global',
       );
 
-<<<<<<< HEAD
-      if (args.path) {
-        // Path-based variable access
-        const result = await this.getVariableByPath(
-          scopes,
-          args.path,
-          maxDepth,
-        );
-        return context.responseFormatter.variables(args.sessionId, frameId, {
-          path: args.path,
-          result,
-        });
-      } else {
-        // Get all variables in all scopes
-        const enrichedScopes = await Promise.all(
-          scopes.map(async (scope) => ({
-            type: scope.type,
-            name: scope.name,
-            variables: await Promise.all(
-              scope.variables.map(async (variable) => ({
-                name: variable.name,
-                value: await enrichVariableValue(
-                  variable.value,
-                  variable.type,
-                  maxDepth,
-                  new Set(),
-                ),
-                type: variable.type,
-                configurable: variable.configurable,
-                enumerable: variable.enumerable,
-              })),
-            ),
-          })),
-        );
-=======
       const result = await this.getVariableByPath(
         scopes,
         trimmedPath,
         maxDepth,
       );
->>>>>>> 89ffe9d1
 
       return context.responseFormatter.variables(args.sessionId, frameId, {
         path: trimmedPath,
@@ -156,7 +113,7 @@
 
     // If it's just the root variable, return it enriched
     if (pathParts.length === 1) {
-      const enrichedValue = await enrichVariableValue(
+      const enrichedValue = await this.enrichVariableValue(
         rootVariable.value,
         rootVariable.type,
         maxDepth,
@@ -172,7 +129,10 @@
     // For deeper paths, we would need CDP-based navigation
     // For now, return a simple implementation
     try {
-      const result = navigateSimplePath(rootVariable.value, pathParts.slice(1));
+      const result = this.navigateSimplePath(
+        rootVariable.value,
+        pathParts.slice(1),
+      );
       return {
         found: true,
         value: result.value,
@@ -185,4 +145,151 @@
       };
     }
   }
+
+  /**
+   * Simple path navigation for basic objects
+   */
+  private navigateSimplePath(
+    currentValue: unknown,
+    remainingPath: string[],
+  ): { value: unknown; type: string } {
+    if (remainingPath.length === 0) {
+      return { value: currentValue, type: typeof currentValue };
+    }
+
+    if (typeof currentValue !== 'object' || currentValue === null) {
+      throw new Error(
+        `Cannot navigate property '${remainingPath[0]}' on non-object type '${typeof currentValue}'`,
+      );
+    }
+
+    const nextPart = remainingPath[0];
+    const nextValue = (currentValue as Record<string, unknown>)[nextPart];
+
+    return this.navigateSimplePath(nextValue, remainingPath.slice(1));
+  }
+
+  /**
+   * Enrich variable value with type information and structure
+   */
+  private async enrichVariableValue(
+    value: unknown,
+    type: string,
+    maxDepth: number,
+    visitedObjects: Set<string>,
+    currentDepth = 0,
+  ): Promise<unknown> {
+    // Prevent infinite recursion
+    if (currentDepth >= maxDepth) {
+      return `[Max depth ${maxDepth} reached]`;
+    }
+
+    // Handle primitive types
+    if (type !== 'object' || value === null || value === undefined) {
+      return this.formatPrimitiveValue(value, type);
+    }
+
+    // Handle circular references (simplified)
+    const valueString = String(value);
+    if (visitedObjects.has(valueString)) {
+      return '[Circular]';
+    }
+    visitedObjects.add(valueString);
+
+    // Handle arrays
+    if (Array.isArray(value)) {
+      if (value.length > 100) {
+        return `[Array with ${value.length} items - too large to display]`;
+      }
+
+      return await Promise.all(
+        value.slice(0, 50).map(async (item, index) => ({
+          index: String(index),
+          value: await this.enrichVariableValue(
+            item,
+            typeof item,
+            maxDepth,
+            new Set(visitedObjects),
+            currentDepth + 1,
+          ),
+        })),
+      );
+    }
+
+    // Handle special object types
+    if (value instanceof Date) {
+      return { __type: 'Date', value: value.toISOString() };
+    }
+
+    if (value instanceof RegExp) {
+      return { __type: 'RegExp', value: value.toString() };
+    }
+
+    if (value instanceof Map) {
+      return {
+        __type: 'Map',
+        size: value.size,
+        entries: Array.from(value.entries()).slice(0, 20),
+      };
+    }
+
+    if (value instanceof Set) {
+      return {
+        __type: 'Set',
+        size: value.size,
+        values: Array.from(value.values()).slice(0, 20),
+      };
+    }
+
+    // Handle plain objects
+    if (typeof value === 'object') {
+      const keys = Object.keys(value);
+      const result: Record<string, unknown> = {};
+      const maxProps = 50;
+      const keysToProcess = keys.slice(0, maxProps);
+
+      for (const key of keysToProcess) {
+        try {
+          const propValue = (value as Record<string, unknown>)[key];
+          result[key] = await this.enrichVariableValue(
+            propValue,
+            typeof propValue,
+            maxDepth,
+            new Set(visitedObjects),
+            currentDepth + 1,
+          );
+        } catch (error) {
+          result[key] =
+            `[Error: ${error instanceof Error ? error.message : 'Unknown error'}]`;
+        }
+      }
+
+      if (keys.length > maxProps) {
+        result['...'] = `[${keys.length - maxProps} more properties]`;
+      }
+
+      return result;
+    }
+
+    return value;
+  }
+
+  private formatPrimitiveValue(value: unknown, type: string): unknown {
+    switch (type) {
+      case 'string':
+      case 'number':
+      case 'boolean':
+        return value;
+      case 'undefined':
+        return undefined;
+      case 'symbol':
+        return `[Symbol: ${String(value)}]`;
+      case 'function':
+        return `[Function: ${String(value)}]`;
+      case 'bigint':
+        return `${String(value)}n`;
+      default:
+        return value;
+    }
+  }
 }