import { randomUUID } from 'crypto';
import {
  ISessionManager,
<<<<<<< HEAD
=======
  IDebugSession,
>>>>>>> 89ffe9d1
  DebugSession,
  DebugRequest,
  DebugState,
  SessionCleanupConfig,
  SessionCleanupOptions,
  SessionLifecycleState,
} from './types/index.js';
<<<<<<< HEAD
import { SessionResourceTracker } from './utils/session-resource-tracker.js';
import { SessionActivityTracker } from './utils/session-activity-tracker.js';
import { IAdapterFactory, AdapterFactory } from './utils/adapter-factory.js';
import { DEFAULT_CLEANUP_CONFIG } from './utils/session-cleanup-config.js';
import { setInitialBreakpoints } from './utils/session-setup-utils.js';
import {
  cleanupSessionResources,
  findOldestSessions,
} from './utils/session-cleanup-utils.js';
import {
  setupSessionTimeout,
  setupHeartbeat,
} from './utils/session-timeout-utils.js';
import { setupProcessExitHandlers } from './utils/process-handlers.js';
import {
  setupSessionEventHandlers,
  addConsoleOutputWithMemoryManagement,
  updateSessionActivity,
} from './utils/session-event-handlers.js';
import { cleanupInactiveSessions as cleanupInactive } from './utils/session-cleanup-inactive.js';
=======
import { EnhancedDebugSession } from './enhanced-debug-session.js';
import { SessionCompatibilityWrapper } from './session-compatibility-wrapper.js';
import {
  AdapterFactory,
  IAdapterFactory,
  setInitialBreakpoints,
} from './sessions/session-factory.js';
import { SessionResourceTracker } from './sessions/resource-tracker.js';
import { SessionActivityTracker } from './sessions/activity-tracker.js';
import { CleanupManager } from './sessions/cleanup-manager.js';
import { ProcessHandlerManager } from './sessions/process-handlers.js';
import { TerminatedSessionManager } from './sessions/terminated-session-manager.js';
import {
  createSessionSnapshot,
  updateSessionActivity,
} from './sessions/session-utils.js';
import {
  cleanupEnhancedSession,
  setupEnhancedSessionTimeouts,
} from './sessions/session-cleanup-utils.js';
import { waitForPause as waitForPauseUtil } from './sessions/wait-for-pause.js';
>>>>>>> 89ffe9d1

/**
 * Session manager implementation that handles debug session lifecycle with comprehensive cleanup
 */
export class SessionManager implements ISessionManager {
  private static instance: SessionManager | undefined;
  private sessions = new Map<string, EnhancedDebugSession>();
  private compatibilitySessions = new Map<
    string,
    SessionCompatibilityWrapper
  >();
  private adapterFactory: IAdapterFactory;
  private sessionTimeouts = new Map<string, NodeJS.Timeout>();
<<<<<<< HEAD
  private cleanupConfig: SessionCleanupConfig;
=======

  // Enhanced cleanup and tracking components
>>>>>>> 89ffe9d1
  private resourceTracker: SessionResourceTracker;
  private activityTracker: SessionActivityTracker;
  private cleanupManager: CleanupManager;
  private processHandlerManager: ProcessHandlerManager;
  private terminatedSessionManager: TerminatedSessionManager;
  private isShuttingDown = false;

  private constructor(
    adapterFactory?: IAdapterFactory,
    cleanupConfig?: Partial<SessionCleanupConfig>,
  ) {
    this.adapterFactory = adapterFactory ?? new AdapterFactory();
    this.resourceTracker = new SessionResourceTracker();
    this.activityTracker = new SessionActivityTracker();
    this.terminatedSessionManager = new TerminatedSessionManager();

    // Initialize cleanup manager
    this.cleanupManager = new CleanupManager(
      {
        sessions: this.sessions,
        activityTracker: this.activityTracker,
        resourceTracker: this.resourceTracker,
        deleteSession: this.deleteSession.bind(this),
        get isShuttingDown() {
          return this.isShuttingDown;
        },
      },
      cleanupConfig,
    );
    this.cleanupManager.initialize();

<<<<<<< HEAD
    this.initializeCleanupMechanisms();
    setupProcessExitHandlers(() => this.shutdown(), {
      current: this.isShuttingDown,
    });
=======
    // Initialize process handler manager
    this.processHandlerManager = new ProcessHandlerManager({
      shutdown: this.shutdown.bind(this),
    });
    this.processHandlerManager.setupHandlers();
>>>>>>> 89ffe9d1
  }

  public static getInstance(
    adapterFactory?: IAdapterFactory,
    cleanupConfig?: Partial<SessionCleanupConfig>,
  ): SessionManager {
    if (!SessionManager.instance) {
      SessionManager.instance = new SessionManager(
        adapterFactory,
        cleanupConfig,
      );
    }
    return SessionManager.instance;
  }

  public static resetInstance(): void {
    if (SessionManager.instance) {
<<<<<<< HEAD
=======
      SessionManager.instance.processHandlerManager.removeHandlers();
      // Clean up all sessions before reset
>>>>>>> 89ffe9d1
      SessionManager.instance.shutdown();
    }
    SessionManager.instance = undefined;
  }

<<<<<<< HEAD
  private initializeCleanupMechanisms(): void {
    if (this.cleanupConfig.enableAutoCleanup) {
      this.globalCleanupTimer = setInterval(
        () => this.performGlobalCleanup(),
        this.cleanupConfig.cleanupIntervalMs,
      );
      this.globalCleanupTimer.unref();
    }
  }

  public async createSession(request: DebugRequest): Promise<string> {
=======
  /**
   * Create a new debug session with unique ID
   */
  async createSession(request: DebugRequest): Promise<IDebugSession> {
>>>>>>> 89ffe9d1
    const sessionId = randomUUID();

    if (this.sessions.has(sessionId)) {
      throw new Error(`Session ID collision detected: ${sessionId}`);
    }

    const adapter = this.adapterFactory.createAdapter(
      request.platform,
      request,
    );
<<<<<<< HEAD
    const now = new Date().toISOString();

    const session: DebugSession = {
      id: sessionId,
      adapter,
      request,
      breakpoints: new Map(),
      state: { status: 'terminated' },
      startTime: now,
      consoleOutput: [],
      metadata: {
        createdAt: now,
        lastActivityAt: now,
        activityCount: 0,
        resourceUsage: {
          consoleOutputSize: 0,
          memoryEstimate: 0,
        },
      },
      lifecycleState: 'initializing',
      cleanup: {
        resources: new Set<string>(),
      },
    };

    setupSessionEventHandlers(
      session,
      this.activityTracker,
      this.cleanupConfig,
      (s, m) => this.handleConsoleOutput(s, m),
      (s) => updateSessionActivity(s, this.activityTracker),
    );

    this.sessions.set(sessionId, session);
=======
    const enhancedSession = new EnhancedDebugSession(
      sessionId,
      adapter,
      request,
    );

    // Store session before initialization
    this.sessions.set(sessionId, enhancedSession);

    // Record session creation activity
>>>>>>> 89ffe9d1
    this.activityTracker.recordActivity(sessionId, 'state_change');

    try {
      this.resourceTracker.trackResource(
        sessionId,
        `adapter-${sessionId}`,
        'connection',
      );

<<<<<<< HEAD
      await adapter.connect(request.target);
      session.lifecycleState = 'connected';
      this.activityTracker.recordActivity(sessionId, 'state_change');

      if (session.state.status === 'terminated') {
        session.state = { status: 'running' };
      }

      setupSessionTimeout(
        sessionId,
        this.sessions,
        this.sessionTimeouts,
        this.resourceTracker,
        this.cleanupConfig,
        request.timeout,
        (id) => this.deleteSession(id),
      );

      if (this.cleanupConfig.enableHeartbeat) {
        setupHeartbeat(
          sessionId,
          this.sessions,
          this.resourceTracker,
          this.activityTracker,
          this.cleanupConfig,
        );
      }
=======
      // Initialize the session (this handles adapter connection)
      await enhancedSession.initialize();

      // Set up enhanced timeout and heartbeat mechanisms
      const timeoutMs =
        request.timeout || this.cleanupManager.getConfig().sessionTimeoutMs;
      setupEnhancedSessionTimeouts(
        enhancedSession,
        timeoutMs,
        this.resourceTracker,
      );
>>>>>>> 89ffe9d1

      if (request.breakpoints) {
<<<<<<< HEAD
        await setInitialBreakpoints(session, request.breakpoints);
      }

      session.lifecycleState = 'active';
      this.activityTracker.recordActivity(sessionId, 'state_change');
    } catch (error) {
      this.deleteSession(sessionId);
=======
        await setInitialBreakpoints(enhancedSession, request.breakpoints);
      }

      // Create compatibility wrapper for backward compatibility
      const compatibilityWrapper = new SessionCompatibilityWrapper(
        enhancedSession,
      );
      this.compatibilitySessions.set(sessionId, compatibilityWrapper);

      // Auto-cleanup when session terminates
      enhancedSession.on('terminated', () => {
        this.sessions.delete(sessionId);
        this.compatibilitySessions.delete(sessionId);
        this.activityTracker.removeSession(sessionId);
      });

      this.activityTracker.recordActivity(sessionId, 'state_change');
    } catch (error) {
      // Clean up on initialization failure
      await this.deleteSession(sessionId);
>>>>>>> 89ffe9d1
      throw new Error(
        `Failed to create session: ${error instanceof Error ? error.message : 'Unknown error'}`,
      );
    }

    return enhancedSession;
  }

<<<<<<< HEAD
  public getSession(id: string): DebugSession | undefined {
    return this.sessions.get(id);
  }

  public deleteSession(id: string): void {
    const session = this.sessions.get(id);
    if (!session) {
      return;
    }

    cleanupSessionResources(
      session,
      this.sessionTimeouts,
      this.resourceTracker,
      this.activityTracker,
    );
    this.sessions.delete(id);
=======
  /**
   * Get a session by ID (returns compatibility wrapper for backward compatibility)
   */
  getSession(id: string): DebugSession | undefined {
    const activeSession = this.compatibilitySessions.get(id);
    if (activeSession) {
      return activeSession;
    }

    return this.terminatedSessionManager.get(id);
  }

  /**
   * Get an enhanced session by ID (returns the new session-centered object)
   */
  getEnhancedSession(id: string): IDebugSession | undefined {
    return this.sessions.get(id);
  }

  /**
   * Delete a session and clean up resources
   */
  async deleteSession(
    idOrSession: string | DebugSession | EnhancedDebugSession,
  ): Promise<void> {
    let sessionId: string;
    let enhancedSession: EnhancedDebugSession | undefined;

    if (typeof idOrSession === 'string') {
      sessionId = idOrSession;
      enhancedSession = this.sessions.get(sessionId);
    } else if ('getEnhancedSession' in idOrSession) {
      // It's a compatibility wrapper
      sessionId = idOrSession.id;
      enhancedSession = (
        idOrSession as SessionCompatibilityWrapper
      ).getEnhancedSession();
    } else if ('terminate' in idOrSession) {
      // It's an EnhancedDebugSession
      sessionId = idOrSession.id;
      enhancedSession = idOrSession as EnhancedDebugSession;
    } else {
      // Legacy DebugSession (shouldn't happen with new implementation)
      sessionId = idOrSession.id;
      enhancedSession = this.sessions.get(sessionId);
    }

    if (!enhancedSession) {
      return;
    }

    // Create snapshot for termination tracking
    const compatWrapper = this.compatibilitySessions.get(sessionId);
    if (compatWrapper) {
      const snapshot = createSessionSnapshot(compatWrapper);
      this.terminatedSessionManager.store(snapshot);
    }

    await cleanupEnhancedSession(enhancedSession, {
      sessionTimeouts: this.sessionTimeouts,
      resourceTracker: this.resourceTracker,
      activityTracker: this.activityTracker,
    });
    this.sessions.delete(sessionId);
    this.compatibilitySessions.delete(sessionId);
>>>>>>> 89ffe9d1
  }

  public getSessionWithActivity(id: string): DebugSession | undefined {
    const session = this.sessions.get(id);
    if (session) {
      this.activityTracker.recordActivity(id, 'user_action');
<<<<<<< HEAD
      updateSessionActivity(session, this.activityTracker);
=======
      // Create a compatibility wrapper to avoid type issues
      const compatWrapper = this.compatibilitySessions.get(id);
      if (compatWrapper) {
        updateSessionActivity(
          compatWrapper,
          this.activityTracker.getActivityCount(id),
        );
        return compatWrapper;
      }
>>>>>>> 89ffe9d1
    }
    return undefined;
  }

  public listSessions(): Array<{
    id: string;
    platform: string;
    target: string;
    state: DebugState;
    startTime: string;
    metadata?: {
      lifecycleState?: SessionLifecycleState;
      lastActivity?: string;
      resourceCount?: number;
    };
  }> {
    return Array.from(this.sessions.values()).map((session) => ({
      id: session.id,
      platform: session.request.platform,
      target: session.request.target,
      state: session.state,
      startTime: session.startTime,
      metadata: session.metadata
        ? {
            lifecycleState: session.lifecycleState,
            lastActivity: session.metadata.lastActivityAt,
            resourceCount: this.resourceTracker.getResourceCount(session.id),
          }
        : undefined,
    }));
  }

<<<<<<< HEAD
  public getCleanupConfig(): SessionCleanupConfig {
    return { ...this.cleanupConfig };
  }

  public setCleanupConfig(config: Partial<SessionCleanupConfig>): void {
    this.cleanupConfig = { ...this.cleanupConfig, ...config };

    if (config.cleanupIntervalMs && this.globalCleanupTimer) {
      clearInterval(this.globalCleanupTimer);
      if (this.cleanupConfig.enableAutoCleanup) {
        this.globalCleanupTimer = setInterval(
          () => this.performGlobalCleanup(),
          this.cleanupConfig.cleanupIntervalMs,
        );
        this.globalCleanupTimer.unref();
      }
    }
  }

  public async cleanupInactiveSessions(): Promise<number> {
    return cleanupInactive(
      this.sessions,
      this.activityTracker,
      this.cleanupConfig,
      (id) => this.deleteSession(id),
    );
  }

  public async shutdown(): Promise<void> {
=======
  /**
   * Enhanced cleanup configuration methods
   */
  getCleanupConfig(): SessionCleanupConfig {
    return this.cleanupManager.getConfig();
  }

  setCleanupConfig(config: Partial<SessionCleanupConfig>): void {
    this.cleanupManager.setConfig(config);
  }

  /**
   * Manual cleanup of inactive sessions
   */
  async cleanupInactiveSessions(
    options: SessionCleanupOptions = {},
  ): Promise<number> {
    return await this.cleanupManager.cleanupInactiveSessions(options);
  }

  async waitForPause(
    sessionId: string,
    timeoutMs = 10000,
  ): Promise<DebugSession | undefined> {
    return await waitForPauseUtil(
      sessionId,
      {
        sessions: this.sessions,
        compatibilitySessions: this.compatibilitySessions,
        terminatedSessionManager: this.terminatedSessionManager,
      },
      timeoutMs,
    );
  }

  /**
   * Shutdown all sessions and cleanup global resources
   */
  async shutdown(): Promise<void> {
>>>>>>> 89ffe9d1
    if (this.isShuttingDown) return;
    this.isShuttingDown = true;

    this.processHandlerManager.removeHandlers();

    console.info('SessionManager shutting down...');

<<<<<<< HEAD
    if (this.globalCleanupTimer) {
      clearInterval(this.globalCleanupTimer);
      this.globalCleanupTimer = undefined;
    }
=======
    // Shutdown cleanup manager
    await this.cleanupManager.shutdown();
>>>>>>> 89ffe9d1

    const sessionIds = Array.from(this.sessions.keys());
    const cleanupPromises = sessionIds.map(async (sessionId) => {
      try {
        await this.deleteSession(sessionId);
      } catch (error) {
        console.warn(
          `Error cleaning up session ${sessionId} during shutdown:`,
          error,
        );
      }
    });

    await Promise.allSettled(cleanupPromises);

    this.resourceTracker.cleanup();
    this.activityTracker.cleanup();

    console.info('SessionManager shutdown complete');
  }
<<<<<<< HEAD

  private handleConsoleOutput(
    session: DebugSession,
    message: ConsoleMessage,
  ): void {
    addConsoleOutputWithMemoryManagement(session, message, this.cleanupConfig);
  }

  private async performGlobalCleanup(): Promise<void> {
    if (this.isShuttingDown) return;

    try {
      await this.cleanupInactiveSessions();

      const totalSessions = this.sessions.size;
      if (totalSessions > this.cleanupConfig.maxInactiveSessionsBeforeCleanup) {
        console.info(
          `Too many sessions (${totalSessions}), forcing cleanup of oldest inactive`,
        );
        const oldestSessionIds = findOldestSessions(
          this.sessions,
          totalSessions - this.cleanupConfig.maxInactiveSessionsBeforeCleanup,
        );
        for (const sessionId of oldestSessionIds) {
          console.info(`Force cleaning up old session: ${sessionId}`);
          this.deleteSession(sessionId);
        }
      }
    } catch (error) {
      console.error('Error during global cleanup:', error);
    }
  }
=======
>>>>>>> 89ffe9d1
}

/**
 * Default export - singleton instance getter
 */
export default SessionManager.getInstance;<|MERGE_RESOLUTION|>--- conflicted
+++ resolved
@@ -1,10 +1,7 @@
 import { randomUUID } from 'crypto';
 import {
   ISessionManager,
-<<<<<<< HEAD
-=======
   IDebugSession,
->>>>>>> 89ffe9d1
   DebugSession,
   DebugRequest,
   DebugState,
@@ -12,28 +9,6 @@
   SessionCleanupOptions,
   SessionLifecycleState,
 } from './types/index.js';
-<<<<<<< HEAD
-import { SessionResourceTracker } from './utils/session-resource-tracker.js';
-import { SessionActivityTracker } from './utils/session-activity-tracker.js';
-import { IAdapterFactory, AdapterFactory } from './utils/adapter-factory.js';
-import { DEFAULT_CLEANUP_CONFIG } from './utils/session-cleanup-config.js';
-import { setInitialBreakpoints } from './utils/session-setup-utils.js';
-import {
-  cleanupSessionResources,
-  findOldestSessions,
-} from './utils/session-cleanup-utils.js';
-import {
-  setupSessionTimeout,
-  setupHeartbeat,
-} from './utils/session-timeout-utils.js';
-import { setupProcessExitHandlers } from './utils/process-handlers.js';
-import {
-  setupSessionEventHandlers,
-  addConsoleOutputWithMemoryManagement,
-  updateSessionActivity,
-} from './utils/session-event-handlers.js';
-import { cleanupInactiveSessions as cleanupInactive } from './utils/session-cleanup-inactive.js';
-=======
 import { EnhancedDebugSession } from './enhanced-debug-session.js';
 import { SessionCompatibilityWrapper } from './session-compatibility-wrapper.js';
 import {
@@ -55,7 +30,6 @@
   setupEnhancedSessionTimeouts,
 } from './sessions/session-cleanup-utils.js';
 import { waitForPause as waitForPauseUtil } from './sessions/wait-for-pause.js';
->>>>>>> 89ffe9d1
 
 /**
  * Session manager implementation that handles debug session lifecycle with comprehensive cleanup
@@ -69,12 +43,8 @@
   >();
   private adapterFactory: IAdapterFactory;
   private sessionTimeouts = new Map<string, NodeJS.Timeout>();
-<<<<<<< HEAD
-  private cleanupConfig: SessionCleanupConfig;
-=======
 
   // Enhanced cleanup and tracking components
->>>>>>> 89ffe9d1
   private resourceTracker: SessionResourceTracker;
   private activityTracker: SessionActivityTracker;
   private cleanupManager: CleanupManager;
@@ -106,21 +76,17 @@
     );
     this.cleanupManager.initialize();
 
-<<<<<<< HEAD
-    this.initializeCleanupMechanisms();
-    setupProcessExitHandlers(() => this.shutdown(), {
-      current: this.isShuttingDown,
-    });
-=======
     // Initialize process handler manager
     this.processHandlerManager = new ProcessHandlerManager({
       shutdown: this.shutdown.bind(this),
     });
     this.processHandlerManager.setupHandlers();
->>>>>>> 89ffe9d1
-  }
-
-  public static getInstance(
+  }
+
+  /**
+   * Get the singleton instance of SessionManager
+   */
+  static getInstance(
     adapterFactory?: IAdapterFactory,
     cleanupConfig?: Partial<SessionCleanupConfig>,
   ): SessionManager {
@@ -133,38 +99,25 @@
     return SessionManager.instance;
   }
 
-  public static resetInstance(): void {
+  /**
+   * Reset the singleton instance (useful for testing)
+   */
+  static resetInstance(): void {
     if (SessionManager.instance) {
-<<<<<<< HEAD
-=======
       SessionManager.instance.processHandlerManager.removeHandlers();
       // Clean up all sessions before reset
->>>>>>> 89ffe9d1
       SessionManager.instance.shutdown();
     }
     SessionManager.instance = undefined;
   }
 
-<<<<<<< HEAD
-  private initializeCleanupMechanisms(): void {
-    if (this.cleanupConfig.enableAutoCleanup) {
-      this.globalCleanupTimer = setInterval(
-        () => this.performGlobalCleanup(),
-        this.cleanupConfig.cleanupIntervalMs,
-      );
-      this.globalCleanupTimer.unref();
-    }
-  }
-
-  public async createSession(request: DebugRequest): Promise<string> {
-=======
   /**
    * Create a new debug session with unique ID
    */
   async createSession(request: DebugRequest): Promise<IDebugSession> {
->>>>>>> 89ffe9d1
     const sessionId = randomUUID();
 
+    // Check for duplicate session creation (edge case protection)
     if (this.sessions.has(sessionId)) {
       throw new Error(`Session ID collision detected: ${sessionId}`);
     }
@@ -173,42 +126,6 @@
       request.platform,
       request,
     );
-<<<<<<< HEAD
-    const now = new Date().toISOString();
-
-    const session: DebugSession = {
-      id: sessionId,
-      adapter,
-      request,
-      breakpoints: new Map(),
-      state: { status: 'terminated' },
-      startTime: now,
-      consoleOutput: [],
-      metadata: {
-        createdAt: now,
-        lastActivityAt: now,
-        activityCount: 0,
-        resourceUsage: {
-          consoleOutputSize: 0,
-          memoryEstimate: 0,
-        },
-      },
-      lifecycleState: 'initializing',
-      cleanup: {
-        resources: new Set<string>(),
-      },
-    };
-
-    setupSessionEventHandlers(
-      session,
-      this.activityTracker,
-      this.cleanupConfig,
-      (s, m) => this.handleConsoleOutput(s, m),
-      (s) => updateSessionActivity(s, this.activityTracker),
-    );
-
-    this.sessions.set(sessionId, session);
-=======
     const enhancedSession = new EnhancedDebugSession(
       sessionId,
       adapter,
@@ -219,45 +136,16 @@
     this.sessions.set(sessionId, enhancedSession);
 
     // Record session creation activity
->>>>>>> 89ffe9d1
     this.activityTracker.recordActivity(sessionId, 'state_change');
 
     try {
+      // Track adapter connection as a resource
       this.resourceTracker.trackResource(
         sessionId,
         `adapter-${sessionId}`,
         'connection',
       );
 
-<<<<<<< HEAD
-      await adapter.connect(request.target);
-      session.lifecycleState = 'connected';
-      this.activityTracker.recordActivity(sessionId, 'state_change');
-
-      if (session.state.status === 'terminated') {
-        session.state = { status: 'running' };
-      }
-
-      setupSessionTimeout(
-        sessionId,
-        this.sessions,
-        this.sessionTimeouts,
-        this.resourceTracker,
-        this.cleanupConfig,
-        request.timeout,
-        (id) => this.deleteSession(id),
-      );
-
-      if (this.cleanupConfig.enableHeartbeat) {
-        setupHeartbeat(
-          sessionId,
-          this.sessions,
-          this.resourceTracker,
-          this.activityTracker,
-          this.cleanupConfig,
-        );
-      }
-=======
       // Initialize the session (this handles adapter connection)
       await enhancedSession.initialize();
 
@@ -269,18 +157,9 @@
         timeoutMs,
         this.resourceTracker,
       );
->>>>>>> 89ffe9d1
-
+
+      // Set initial breakpoints if specified
       if (request.breakpoints) {
-<<<<<<< HEAD
-        await setInitialBreakpoints(session, request.breakpoints);
-      }
-
-      session.lifecycleState = 'active';
-      this.activityTracker.recordActivity(sessionId, 'state_change');
-    } catch (error) {
-      this.deleteSession(sessionId);
-=======
         await setInitialBreakpoints(enhancedSession, request.breakpoints);
       }
 
@@ -301,7 +180,6 @@
     } catch (error) {
       // Clean up on initialization failure
       await this.deleteSession(sessionId);
->>>>>>> 89ffe9d1
       throw new Error(
         `Failed to create session: ${error instanceof Error ? error.message : 'Unknown error'}`,
       );
@@ -310,25 +188,6 @@
     return enhancedSession;
   }
 
-<<<<<<< HEAD
-  public getSession(id: string): DebugSession | undefined {
-    return this.sessions.get(id);
-  }
-
-  public deleteSession(id: string): void {
-    const session = this.sessions.get(id);
-    if (!session) {
-      return;
-    }
-
-    cleanupSessionResources(
-      session,
-      this.sessionTimeouts,
-      this.resourceTracker,
-      this.activityTracker,
-    );
-    this.sessions.delete(id);
-=======
   /**
    * Get a session by ID (returns compatibility wrapper for backward compatibility)
    */
@@ -394,16 +253,16 @@
     });
     this.sessions.delete(sessionId);
     this.compatibilitySessions.delete(sessionId);
->>>>>>> 89ffe9d1
-  }
-
-  public getSessionWithActivity(id: string): DebugSession | undefined {
+  }
+
+  /**
+   * Get session with automatic activity tracking
+   */
+  getSessionWithActivity(id: string): DebugSession | undefined {
     const session = this.sessions.get(id);
     if (session) {
+      // Record user activity when accessing session
       this.activityTracker.recordActivity(id, 'user_action');
-<<<<<<< HEAD
-      updateSessionActivity(session, this.activityTracker);
-=======
       // Create a compatibility wrapper to avoid type issues
       const compatWrapper = this.compatibilitySessions.get(id);
       if (compatWrapper) {
@@ -413,12 +272,14 @@
         );
         return compatWrapper;
       }
->>>>>>> 89ffe9d1
     }
     return undefined;
   }
 
-  public listSessions(): Array<{
+  /**
+   * List all active sessions
+   */
+  listSessions(): Array<{
     id: string;
     platform: string;
     target: string;
@@ -446,37 +307,6 @@
     }));
   }
 
-<<<<<<< HEAD
-  public getCleanupConfig(): SessionCleanupConfig {
-    return { ...this.cleanupConfig };
-  }
-
-  public setCleanupConfig(config: Partial<SessionCleanupConfig>): void {
-    this.cleanupConfig = { ...this.cleanupConfig, ...config };
-
-    if (config.cleanupIntervalMs && this.globalCleanupTimer) {
-      clearInterval(this.globalCleanupTimer);
-      if (this.cleanupConfig.enableAutoCleanup) {
-        this.globalCleanupTimer = setInterval(
-          () => this.performGlobalCleanup(),
-          this.cleanupConfig.cleanupIntervalMs,
-        );
-        this.globalCleanupTimer.unref();
-      }
-    }
-  }
-
-  public async cleanupInactiveSessions(): Promise<number> {
-    return cleanupInactive(
-      this.sessions,
-      this.activityTracker,
-      this.cleanupConfig,
-      (id) => this.deleteSession(id),
-    );
-  }
-
-  public async shutdown(): Promise<void> {
-=======
   /**
    * Enhanced cleanup configuration methods
    */
@@ -516,7 +346,6 @@
    * Shutdown all sessions and cleanup global resources
    */
   async shutdown(): Promise<void> {
->>>>>>> 89ffe9d1
     if (this.isShuttingDown) return;
     this.isShuttingDown = true;
 
@@ -524,16 +353,10 @@
 
     console.info('SessionManager shutting down...');
 
-<<<<<<< HEAD
-    if (this.globalCleanupTimer) {
-      clearInterval(this.globalCleanupTimer);
-      this.globalCleanupTimer = undefined;
-    }
-=======
     // Shutdown cleanup manager
     await this.cleanupManager.shutdown();
->>>>>>> 89ffe9d1
-
+
+    // Clean up all active sessions
     const sessionIds = Array.from(this.sessions.keys());
     const cleanupPromises = sessionIds.map(async (sessionId) => {
       try {
@@ -548,46 +371,12 @@
 
     await Promise.allSettled(cleanupPromises);
 
+    // Clean up trackers
     this.resourceTracker.cleanup();
     this.activityTracker.cleanup();
 
     console.info('SessionManager shutdown complete');
   }
-<<<<<<< HEAD
-
-  private handleConsoleOutput(
-    session: DebugSession,
-    message: ConsoleMessage,
-  ): void {
-    addConsoleOutputWithMemoryManagement(session, message, this.cleanupConfig);
-  }
-
-  private async performGlobalCleanup(): Promise<void> {
-    if (this.isShuttingDown) return;
-
-    try {
-      await this.cleanupInactiveSessions();
-
-      const totalSessions = this.sessions.size;
-      if (totalSessions > this.cleanupConfig.maxInactiveSessionsBeforeCleanup) {
-        console.info(
-          `Too many sessions (${totalSessions}), forcing cleanup of oldest inactive`,
-        );
-        const oldestSessionIds = findOldestSessions(
-          this.sessions,
-          totalSessions - this.cleanupConfig.maxInactiveSessionsBeforeCleanup,
-        );
-        for (const sessionId of oldestSessionIds) {
-          console.info(`Force cleaning up old session: ${sessionId}`);
-          this.deleteSession(sessionId);
-        }
-      }
-    } catch (error) {
-      console.error('Error during global cleanup:', error);
-    }
-  }
-=======
->>>>>>> 89ffe9d1
 }
 
 /**
