--- conflicted
+++ resolved
@@ -4,11 +4,7 @@
 import { MockSessionManager } from './adapters/mock-session-manager.js';
 import { DebugResponseFormatter } from './formatters/debug-response-formatter.js';
 import { SessionValidator } from './sessions/session-validator.js';
-<<<<<<< HEAD
-import { JS_DEBUGGER_TOOLS } from './tool-definitions.js';
-=======
 import { ToolRegistration } from './command/tool-registration.js';
->>>>>>> 89ffe9d1
 import type {
   ToolHandlerContext,
   IResponseFormatter,
@@ -16,21 +12,6 @@
   IMockSessionManager,
   ISessionManager,
 } from './types/index.js';
-<<<<<<< HEAD
-
-// Import all handlers
-import {
-  DebugHandler,
-  ContinueHandler,
-  ListSessionsHandler,
-  StopHandler,
-  GetStacktraceHandler,
-  GetVariablesHandler,
-  SearchConsoleOutputHandler,
-  CleanupSessionsHandler,
-} from './handlers/index.js';
-=======
->>>>>>> 89ffe9d1
 
 /**
  * Refactored js-debugger command - thin orchestrator following SEAMS architecture
@@ -53,9 +34,8 @@
  * - Common error handling patterns shared across handlers
  */
 export class JsDebuggerCommand implements ICommand {
-  public readonly name = 'js-debugger';
-  public readonly description =
-    'Debug JavaScript in Node.js or browser environments';
+  readonly name = 'js-debugger';
+  readonly description = 'Debug JavaScript in Node.js or browser environments';
 
   private sessionManager: ISessionManager;
   private mockSessionManager: IMockSessionManager;
@@ -63,7 +43,7 @@
   private sessionValidator: ISessionValidator;
   private toolRegistration: ToolRegistration;
 
-  public constructor() {
+  constructor() {
     // Initialize core services
     this.sessionManager = SessionManager.getInstance();
     this.mockSessionManager = new MockSessionManager();
@@ -80,20 +60,15 @@
   /**
    * Get MCP tool definitions from centralized registration
    */
-<<<<<<< HEAD
-  public getMCPDefinitions(): Tool[] {
-    return JS_DEBUGGER_TOOLS;
-=======
   getMCPDefinitions(): Tool[] {
     return this.toolRegistration.getMCPDefinitions();
->>>>>>> 89ffe9d1
   }
 
   /**
    * Execute MCP tool via thin orchestration - no more 800+ line switch statement!
    * This method now simply delegates to the appropriate handler
    */
-  public async executeToolViaMCP(
+  async executeToolViaMCP(
     toolName: string,
     args: Record<string, unknown>,
   ): Promise<CallToolResult> {
@@ -131,13 +106,13 @@
   /**
    * CLI execution - preserved for compatibility
    */
-  public async executeViaCLI(_args: string[]): Promise<void> {
+  async executeViaCLI(_args: string[]): Promise<void> {
+    const USE_REAL_CDP = process.env.JS_DEBUGGER_REAL !== 'false';
+
     console.info(chalk.blue.bold('\nJavaScript Debugger'));
     console.info(
       chalk.yellow('Interactive debugging for Node.js and browsers'),
     );
-<<<<<<< HEAD
-=======
     console.info('\nFeatures:');
     console.info('  - Chrome DevTools Protocol (CDP) integration');
     console.info('  - Node.js inspector support');
@@ -160,6 +135,5 @@
     console.info(
       `\nActive handlers: ${this.toolRegistration.getAvailableTools().join(', ')}`,
     );
->>>>>>> 89ffe9d1
   }
 }