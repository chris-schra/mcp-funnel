--- conflicted
+++ resolved
@@ -8,36 +8,6 @@
   ConsoleHandler,
   PauseHandler,
   ResumeHandler,
-<<<<<<< HEAD
-} from '../types/index.js';
-import {
-  CDPClient,
-  TargetDiscovery,
-  BrowserTarget,
-  CDPBreakpoint,
-  CDPCallFrame,
-  CDPDebuggerPausedParams,
-  CDPScriptParsedParams,
-  CDPConsoleAPICalledParams,
-  CDPExceptionThrownParams,
-  CDPEvaluateResult,
-} from '../cdp/index.js';
-import { SourceMapConsumer } from 'source-map';
-import {
-  filePathToUrl,
-  urlToFilePath,
-  getScopesForFrame,
-  invokeHandlers,
-} from './browser-adapter-utils.js';
-import { enableCDPDomains, disableCDPDomains } from './browser-cdp-setup.js';
-import { findOrCreateTarget } from './browser-target-utils.js';
-import {
-  handleDebuggerPaused,
-  handleScriptParsed,
-  handleConsoleMessage,
-  handleException,
-} from './browser-event-handlers.js';
-=======
   BreakpointRegistration,
   DebugRequest,
   DebugSessionEvents,
@@ -61,7 +31,6 @@
   port?: number;
   request?: DebugRequest;
 };
->>>>>>> 89ffe9d1
 
 /**
  * Browser debugging adapter using Chrome DevTools Protocol
@@ -83,11 +52,6 @@
   // Event emitter for typed events
   private eventEmitter = new Emittery<DebugSessionEvents>();
 
-<<<<<<< HEAD
-  public constructor(host = 'localhost', port = 9222) {
-    this.cdpClient = new CDPClient();
-    this.targetDiscovery = new TargetDiscovery(host, port);
-=======
   // Pause state management
   private pausePromises = new Set<{
     resolve: (state: DebugState) => void;
@@ -98,7 +62,6 @@
   constructor(options?: BrowserAdapterOptions) {
     const host = options?.host ?? 'localhost';
     const port = options?.port ?? 9222;
->>>>>>> 89ffe9d1
 
     this.cdpClient = new CDPClient();
     this.pageManager = new PageManager(host, port);
@@ -134,96 +97,35 @@
     this.eventHandlers.setupEventHandlers();
   }
 
-<<<<<<< HEAD
-  /**
-   * Connect to a browser debugging target
-   * @param target URL pattern, target ID, or 'auto' to connect to first page
-   */
-  public async connect(target: string): Promise<void> {
-=======
   async connect(target: string): Promise<void> {
->>>>>>> 89ffe9d1
     if (this.isConnected) {
       throw new Error('Already connected to a debugging target');
     }
 
-<<<<<<< HEAD
-    // Check if endpoint is available
-    const isAvailable = await this.targetDiscovery.isAvailable();
-    if (!isAvailable) {
-      throw new Error(
-        'Chrome DevTools endpoint not available. Make sure Chrome is running with --remote-debugging-port=9222',
-      );
-    }
-
-    // Find or create target
-    const browserTarget = await findOrCreateTarget(
-      this.targetDiscovery,
-      target,
-    );
-    this.currentTarget = browserTarget;
-
-    // Connect CDP client to target's WebSocket
-    await this.cdpClient.connect(browserTarget.webSocketDebuggerUrl);
-
-    // Enable required CDP domains
-    await enableCDPDomains(this.cdpClient);
-=======
     const browserTarget = await this.pageManager.findTarget(target);
     await this.cdpClient.connect(browserTarget.webSocketDebuggerUrl);
     await this.enableCDPDomains();
->>>>>>> 89ffe9d1
 
     this.isConnected = true;
     this.debugState = { status: 'running' };
   }
 
-<<<<<<< HEAD
-  /**
-   * Disconnect from debugging target
-   */
-  public async disconnect(): Promise<void> {
-    if (!this.isConnected) {
-      return;
-    }
-
-    await disableCDPDomains(this.cdpClient);
-=======
   async disconnect(): Promise<void> {
     if (!this.isConnected) return;
 
     this.rejectPendingPausePromises();
     await this.disableCDPDomains();
->>>>>>> 89ffe9d1
     await this.cdpClient.disconnect();
     this.resetState();
     this.eventEmitter.emit('terminated', undefined);
   }
 
-<<<<<<< HEAD
-  /**
-   * Navigate the connected target to a URL
-   */
-  public async navigate(url: string): Promise<void> {
-    if (!this.isConnected) {
-      throw new Error('Not connected to debugging target');
-    }
-
-    await this.cdpClient.send('Page.navigate', { url });
-  }
-
-  /**
-   * Set a breakpoint at specified file and line
-   */
-  public async setBreakpoint(
-=======
   async navigate(url: string): Promise<void> {
     this.ensureConnected();
     await this.pageManager.navigate(this.cdpClient, url);
   }
 
   async setBreakpoint(
->>>>>>> 89ffe9d1
     file: string,
     line: number,
     condition?: string,
@@ -236,187 +138,13 @@
       condition,
     );
 
-<<<<<<< HEAD
-    // Convert file path to URL for browser context
-    const url = filePathToUrl(file);
-
-    try {
-      const result = await this.cdpClient.send<{
-        breakpointId: string;
-        locations: Array<{
-          scriptId: string;
-          lineNumber: number;
-          columnNumber?: number;
-        }>;
-      }>('Debugger.setBreakpointByUrl', {
-        url,
-        lineNumber: line - 1, // CDP uses 0-based line numbers
-        condition,
-      });
-
-      this.breakpoints.set(result.breakpointId, result);
-
-      return result.breakpointId;
-    } catch (error) {
-      throw new Error(
-        `Failed to set breakpoint: ${error instanceof Error ? error.message : error}`,
-      );
-=======
     if (registration.verified) {
       this.eventEmitter.emit('breakpointResolved', registration);
->>>>>>> 89ffe9d1
     }
 
     return registration;
   }
 
-<<<<<<< HEAD
-  /**
-   * Remove a breakpoint by ID
-   */
-  public async removeBreakpoint(id: string): Promise<void> {
-    if (!this.isConnected) {
-      throw new Error('Not connected to debugging target');
-    }
-
-    try {
-      await this.cdpClient.send('Debugger.removeBreakpoint', {
-        breakpointId: id,
-      });
-
-      this.breakpoints.delete(id);
-    } catch (error) {
-      throw new Error(
-        `Failed to remove breakpoint: ${error instanceof Error ? error.message : error}`,
-      );
-    }
-  }
-
-  /**
-   * Continue execution
-   */
-  public async continue(): Promise<DebugState> {
-    if (!this.isConnected) {
-      throw new Error('Not connected to debugging target');
-    }
-
-    try {
-      await this.cdpClient.send('Debugger.resume');
-      this.debugState = { status: 'running' };
-
-      // Notify resume handlers
-      invokeHandlers(this.resumeHandlers, undefined, 'resume');
-
-      return this.debugState;
-    } catch (error) {
-      throw new Error(
-        `Failed to continue: ${error instanceof Error ? error.message : error}`,
-      );
-    }
-  }
-
-  /**
-   * Step over current line
-   */
-  public async stepOver(): Promise<DebugState> {
-    if (!this.isConnected) {
-      throw new Error('Not connected to debugging target');
-    }
-
-    try {
-      await this.cdpClient.send('Debugger.stepOver');
-      return this.debugState;
-    } catch (error) {
-      throw new Error(
-        `Failed to step over: ${error instanceof Error ? error.message : error}`,
-      );
-    }
-  }
-
-  /**
-   * Step into function call
-   */
-  public async stepInto(): Promise<DebugState> {
-    if (!this.isConnected) {
-      throw new Error('Not connected to debugging target');
-    }
-
-    try {
-      await this.cdpClient.send('Debugger.stepInto');
-      return this.debugState;
-    } catch (error) {
-      throw new Error(
-        `Failed to step into: ${error instanceof Error ? error.message : error}`,
-      );
-    }
-  }
-
-  /**
-   * Step out of current function
-   */
-  public async stepOut(): Promise<DebugState> {
-    if (!this.isConnected) {
-      throw new Error('Not connected to debugging target');
-    }
-
-    try {
-      await this.cdpClient.send('Debugger.stepOut');
-      return this.debugState;
-    } catch (error) {
-      throw new Error(
-        `Failed to step out: ${error instanceof Error ? error.message : error}`,
-      );
-    }
-  }
-
-  /**
-   * Evaluate an expression in the current context
-   */
-  public async evaluate(expression: string): Promise<EvaluationResult> {
-    if (!this.isConnected) {
-      throw new Error('Not connected to debugging target');
-    }
-
-    try {
-      const callFrameId = this.currentCallFrames[0]?.callFrameId;
-
-      const result = await this.cdpClient.send<CDPEvaluateResult>(
-        'Debugger.evaluateOnCallFrame',
-        {
-          callFrameId,
-          expression,
-          generatePreview: true,
-        },
-      );
-
-      if (result.exceptionDetails) {
-        return {
-          value: undefined,
-          type: 'undefined',
-          error:
-            result.exceptionDetails.exception.description || 'Evaluation error',
-        };
-      }
-
-      return {
-        value: result.result.value,
-        type: result.result.type,
-        description: result.result.description,
-      };
-    } catch (error) {
-      return {
-        value: undefined,
-        type: 'undefined',
-        error: `Evaluation failed: ${error instanceof Error ? error.message : error}`,
-      };
-    }
-  }
-
-  /**
-   * Get current stack trace
-   */
-  public async getStackTrace(): Promise<StackFrame[]> {
-=======
   async removeBreakpoint(id: string): Promise<void> {
     this.ensureConnected();
     await this.breakpointManager.removeBreakpoint(id);
@@ -459,91 +187,19 @@
   }
 
   async getStackTrace(): Promise<StackFrame[]> {
->>>>>>> 89ffe9d1
     if (!this.isConnected || this.debugState.status !== 'paused') {
       return [];
     }
 
-<<<<<<< HEAD
-    return this.currentCallFrames.map((frame, index) => ({
-      id: index,
-      functionName: frame.functionName || '(anonymous)',
-      file: urlToFilePath(frame.url),
-      line: frame.location.lineNumber + 1, // Convert to 1-based
-      column: frame.location.columnNumber,
-    }));
-  }
-
-  /**
-   * Get variable scopes for a stack frame
-   */
-  public async getScopes(frameId: number): Promise<Scope[]> {
-=======
     return buildStackTrace(this.currentCallFrames, this.projectRoot);
   }
 
   async getScopes(frameId: number): Promise<Scope[]> {
->>>>>>> 89ffe9d1
     if (!this.isConnected || frameId >= this.currentCallFrames.length) {
       return [];
     }
 
     const frame = this.currentCallFrames[frameId];
-<<<<<<< HEAD
-    return getScopesForFrame(this.cdpClient, frame);
-  }
-
-  /**
-   * Register console output handler
-   */
-  public onConsoleOutput(handler: ConsoleHandler): void {
-    this.consoleHandlers.push(handler);
-  }
-
-  /**
-   * Register pause handler
-   */
-  public onPaused(handler: PauseHandler): void {
-    this.pauseHandlers.push(handler);
-  }
-
-  /**
-   * Register resume handler
-   */
-  public onResumed(handler: ResumeHandler): void {
-    this.resumeHandlers.push(handler);
-  }
-
-  /**
-   * Setup CDP event handlers
-   */
-  private setupEventHandlers(): void {
-    this.cdpClient.on('Debugger.paused', (params: unknown) => {
-      const result = handleDebuggerPaused(
-        params as CDPDebuggerPausedParams,
-        this.breakpoints,
-        this.pauseHandlers,
-      );
-      this.currentCallFrames = result.callFrames;
-      this.debugState = result.debugState;
-    });
-    this.cdpClient.on('Debugger.resumed', () => {
-      this.debugState = { status: 'running' };
-      this.currentCallFrames = [];
-    });
-    this.cdpClient.on('Debugger.scriptParsed', (params: unknown) =>
-      handleScriptParsed(params as CDPScriptParsedParams, this.scripts),
-    );
-    this.cdpClient.on('Runtime.consoleAPICalled', (params: unknown) =>
-      handleConsoleMessage(
-        params as CDPConsoleAPICalledParams,
-        this.consoleHandlers,
-      ),
-    );
-    this.cdpClient.on('Runtime.exceptionThrown', (params: unknown) =>
-      handleException(params as CDPExceptionThrownParams, this.consoleHandlers),
-    );
-=======
     return getFrameScopes(this.cdpClient, frame);
   }
 
@@ -647,6 +303,5 @@
     if (!this.isConnected) {
       throw new Error('Not connected to debugging target');
     }
->>>>>>> 89ffe9d1
   }
 }