<<<<<<< HEAD
import { ChildProcess } from 'child_process';
import path from 'path';
import {
=======
import type { ChildProcess } from 'child_process';
import Emittery from 'emittery';
import type {
>>>>>>> 89ffe9d1
  IDebugAdapter,
  ITypedCDPClient,
  DebugRequest,
  DebugState,
  BreakpointRegistration,
  StackFrame,
  Scope,
<<<<<<< HEAD
  ConsoleHandler,
  PauseHandler,
  ResumeHandler,
} from '../types/index.js';
import { CDPClient } from '../cdp/client.js';
import { spawnNodeProcess } from './node/process-utils.js';
import {
  connectToInspector,
  normalizeFilePath,
  createStackFrames,
  cleanup as cleanupUtils,
} from './node/cdp-utils.js';
import { handleDebuggerPaused } from './node/event-handlers.js';
import type {
  NodeCDPBreakpoint,
  NodeCDPPausedEventParams,
  NodeDebugAdapterOptions,
} from './node/types.js';
import { getScopesFromCurrentCallFrame } from './node/getScopesFromCurrentCallFrame.js';
import { executeStepOperation } from './node/step-operations.js';
import { initializeCDP } from './node/cdp-initialization.js';
import {
  createDebuggerResumedHandler,
  createScriptParsedHandler,
  createConsoleMessageHandler,
  createConsoleAPICalledHandler,
} from './node/event-handler-wrappers.js';
=======
  EvaluationResult,
  ConsoleHandler,
  PauseHandler,
  ResumeHandler,
  DebugSessionEvents,
} from '../types/index.js';
import type { CDPDebuggerPausedParams, CDPBreakpoint } from '../cdp/types.js';
import {
  ProcessSpawner,
  CDPConnection,
  ScopeInspector,
  SourceMapHandler,
  PauseHandlerManager,
  EventHandlersManager,
  ConnectionManager,
} from './node/index.js';
import { determineCodeOrigin } from './node/code-origin.js';

type NodeDebugAdapterOptions = {
  cdpClient?: ITypedCDPClient;
  request?: DebugRequest;
};
>>>>>>> 89ffe9d1

/**
 * Node.js debug adapter using Chrome DevTools Protocol
 */
export class NodeDebugAdapter implements IDebugAdapter {
<<<<<<< HEAD
  private cdpClient: ICDPClient;
  private nodeProcess: ChildProcess | null = null;
  private inspectorPort = 9229;
  private inspectorUrl: string | null = null;
  private scriptUrlToId = new Map<string, string>();
  private scriptIdToUrl = new Map<string, string>();
  private breakpoints = new Map<string, NodeCDPBreakpoint>();
  private currentCallFrames: NodeCDPPausedEventParams['callFrames'] = [];
  private isConnected = false;
  private isPaused = false;
  private runtime: string;
  private hasResumedFromInitialPause = false;

  // Event handlers
  private consoleHandler: ConsoleHandler | null = null;
  private pauseHandler: PauseHandler | null = null;
  private resumeHandler: ResumeHandler | null = null;

  public constructor(options?: NodeDebugAdapterOptions) {
    this.cdpClient = options?.cdpClient || new CDPClient();
    // Use the specified command or default to 'node'
    this.runtime = options?.request?.command || 'node';
=======
  private cdpClient: ITypedCDPClient;
  private spawner: ProcessSpawner;
  private scopeInspector: ScopeInspector;
  protected sourceMapHandler: SourceMapHandler;
  private pauseHandlerManager: PauseHandlerManager;
  private eventHandlersManager: EventHandlersManager;
  private connectionManager: ConnectionManager;
  private process?: ChildProcess;
  private debugState: DebugState;
  private breakpoints: Map<string, CDPBreakpoint> = new Map();
  private scriptIdToUrl: Map<string, string> = new Map();
  private currentCallFrameId?: string;
  private currentCallFrames?: CDPDebuggerPausedParams['callFrames'];
  private request?: DebugRequest;

  // Event emitter for typed events
  private eventEmitter = new Emittery<DebugSessionEvents>();

  // Legacy callback support (for backward compatibility)
  private consoleHandler?: ConsoleHandler;
  private pauseHandler?: PauseHandler;
  private resumeHandler?: ResumeHandler;
  private breakpointResolvedHandler?: (reg: BreakpointRegistration) => void;

  constructor(options?: NodeDebugAdapterOptions) {
    this.cdpClient = options?.cdpClient || new CDPConnection();
    this.spawner = new ProcessSpawner();
    this.scopeInspector = new ScopeInspector();
    this.sourceMapHandler = new SourceMapHandler();
    this.request = options?.request;
    this.debugState = {
      status: 'terminated',
    };

    // Initialize helper managers
    this.pauseHandlerManager = new PauseHandlerManager(
      this.scriptIdToUrl,
      this.request,
    );
    this.eventHandlersManager = new EventHandlersManager(
      this.cdpClient,
      this.eventEmitter,
      this.sourceMapHandler,
      this.pauseHandlerManager,
      this.breakpoints,
      this.scriptIdToUrl,
      () => this.debugState,
      (state: DebugState) => {
        this.debugState = state;
      },
      (frameId?: string, frames?: CDPDebuggerPausedParams['callFrames']) => {
        this.currentCallFrameId = frameId;
        this.currentCallFrames = frames;
      },
    );
    this.connectionManager = new ConnectionManager(
      this.cdpClient,
      this.spawner,
      this.request,
    );
>>>>>>> 89ffe9d1
  }

  public async connect(target: string): Promise<void> {
    try {
<<<<<<< HEAD
      // Check if target is a file path or WebSocket URL
      if (target.startsWith('ws://') || target.startsWith('wss://')) {
        // Direct connection to existing Node.js inspector
        await connectToInspector(this.cdpClient, target, this.inspectorPort);
      } else {
        // Spawn Node.js process with inspector
        const result = await spawnNodeProcess(target, this.runtime);
        this.nodeProcess = result.process;
        this.inspectorPort = result.port;
        this.inspectorUrl = result.url;
        // Use the full inspector URL if we captured it, otherwise fall back to discovery
        const connectUrl =
          this.inspectorUrl || `ws://localhost:${this.inspectorPort}`;
        await connectToInspector(
          this.cdpClient,
          connectUrl,
          this.inspectorPort,
        );
      }

      await this.initializeCDP();
      this.isConnected = true;
    } catch (error) {
      await this.cleanup();
      throw new Error(
        `Failed to connect to Node.js debugger: ${error instanceof Error ? error.message : 'Unknown error'}`,
=======
      // Connect and setup CDP domains
      this.process = await this.connectionManager.connect(target);

      // THEN setup CDP event handlers before running the debugger
      this.eventHandlersManager.setupCDPHandlers(
        this.consoleHandler,
        this.resumeHandler,
        this.breakpointResolvedHandler,
        this.pauseHandler,
>>>>>>> 89ffe9d1
      );

      // Finalize the connection
      await this.connectionManager.finalizeConnection();

      // Initial state is running until we get a pause event
      this.debugState = { status: 'running' };
    } catch (error) {
      const adapterError =
        error instanceof Error ? error : new Error(String(error));
      this.eventEmitter.emit('error', adapterError);
      throw adapterError;
    }
  }

<<<<<<< HEAD
  public async disconnect(): Promise<void> {
    await this.cleanup();
  }

  public async setBreakpoint(
    file: string,
    line: number,
    condition?: string,
  ): Promise<string> {
    if (!this.isConnected) {
      throw new Error('Not connected to debugger');
    }

    const normalizedPath = normalizeFilePath(file);
=======
  async disconnect(): Promise<void> {
    // Reject any pending pause promises
    const terminationError = new Error('Debug session terminated');
    this.pauseHandlerManager.rejectPendingPromises(terminationError);

    await this.cdpClient.disconnect();
    if (this.process) {
      await this.spawner.kill(this.process);
      this.process = undefined;
    }

    this.debugState = { status: 'terminated' };
    this.breakpoints.clear();
    this.scriptIdToUrl.clear();
    this.currentCallFrameId = undefined;
    this.currentCallFrames = undefined;
>>>>>>> 89ffe9d1

    // Cleanup source map handler
    this.sourceMapHandler.destroy();

<<<<<<< HEAD
    try {
      const result = await this.cdpClient.send<NodeCDPBreakpoint>(
        'Debugger.setBreakpointByUrl',
        {
          lineNumber: line - 1, // CDP uses 0-based line numbers
          url: fileUrl,
          condition,
        },
=======
    // Emit terminated event (fire and forget)
    this.eventEmitter.emit('terminated', undefined).catch((error) => {
      console.error(
        '[NodeDebugAdapter] Error emitting terminated event:',
        error,
>>>>>>> 89ffe9d1
      );
    });
  }

  async setBreakpoint(
    file: string,
    line: number,
    condition?: string,
  ): Promise<BreakpointRegistration> {
    const result = await this.cdpClient.send<CDPBreakpoint>(
      'Debugger.setBreakpointByUrl',
      {
        url: file,
        lineNumber: line - 1, // CDP uses 0-based line numbers
        condition,
      },
    );

    this.breakpoints.set(result.breakpointId, result);

    return {
      id: result.breakpointId,
      verified: result.locations.length > 0,
      resolvedLocations: result.locations.map((loc) => ({
        file,
        line: loc.lineNumber + 1, // Convert back to 1-based
        column: loc.columnNumber,
      })),
    };
  }

<<<<<<< HEAD
  public async removeBreakpoint(id: string): Promise<void> {
    if (!this.isConnected) {
      throw new Error('Not connected to debugger');
    }

    try {
      await this.cdpClient.send('Debugger.removeBreakpoint', {
        breakpointId: id,
      });

      this.breakpoints.delete(id);
    } catch (error) {
      throw new Error(
        `Failed to remove breakpoint: ${error instanceof Error ? error.message : 'Unknown error'}`,
      );
    }
  }

  public async continue(): Promise<DebugState> {
    if (!this.isConnected) {
      throw new Error('Not connected to debugger');
    }

    try {
      // If this is the first continue after --inspect-brk
      if (this.isPaused && !this.hasResumedFromInitialPause) {
        await this.cdpClient.send('Runtime.runIfWaitingForDebugger');
        this.hasResumedFromInitialPause = true;
      } else {
        await this.cdpClient.send('Debugger.resume');
      }

      this.isPaused = false;

      if (this.resumeHandler) {
        this.resumeHandler();
      }

      return {
        status: 'running',
      };
    } catch (error) {
      throw new Error(
        `Failed to continue: ${error instanceof Error ? error.message : 'Unknown error'}`,
      );
    }
  }

  public async stepOver(): Promise<DebugState> {
    return this.executeStep('Debugger.stepOver');
  }

  public async stepInto(): Promise<DebugState> {
    return this.executeStep('Debugger.stepInto');
  }

  public async stepOut(): Promise<DebugState> {
    return this.executeStep('Debugger.stepOut');
  }

  private async executeStep(
    operation: 'Debugger.stepOver' | 'Debugger.stepInto' | 'Debugger.stepOut',
  ): Promise<DebugState> {
    return executeStepOperation(
      this.cdpClient,
      operation,
      this.resumeHandler,
      this.isConnected,
      (paused) => {
        this.isPaused = paused;
      },
    );
  }

  public async evaluate(expression: string): Promise<EvaluationResult> {
    if (!this.isConnected) {
      throw new Error('Not connected to debugger');
    }

    try {
      // If we're paused and have call frames, evaluate in the current frame context
      const callFrameId =
        this.currentCallFrames.length > 0
          ? this.currentCallFrames[0].callFrameId
          : undefined;

      const result = await this.cdpClient.send<{
        result: {
          type: string;
          value?: unknown;
          description?: string;
          className?: string;
          objectId?: string;
        };
        exceptionDetails?: {
          text: string;
          exception?: {
            description?: string;
          };
        };
      }>('Runtime.evaluate', {
=======
  async removeBreakpoint(id: string): Promise<void> {
    await this.cdpClient.send('Debugger.removeBreakpoint', {
      breakpointId: id,
    });
    this.breakpoints.delete(id);
  }

  async continue(): Promise<DebugState> {
    await this.cdpClient.send('Debugger.resume');
    this.debugState = { status: 'running' };
    return this.debugState;
  }

  async stepOver(): Promise<DebugState> {
    await this.cdpClient.send('Debugger.stepOver');
    return this.debugState;
  }

  async stepInto(): Promise<DebugState> {
    await this.cdpClient.send('Debugger.stepInto');
    return this.debugState;
  }

  async stepOut(): Promise<DebugState> {
    await this.cdpClient.send('Debugger.stepOut');
    return this.debugState;
  }

  async evaluate(expression: string): Promise<EvaluationResult> {
    if (this.currentCallFrameId) {
      return this.scopeInspector.evaluateInScope(
>>>>>>> 89ffe9d1
        expression,
        this.currentCallFrameId,
        this.cdpClient,
      );
    }

    const result = await this.cdpClient.send<{
      result: {
        type: string;
        value?: unknown;
        description?: string;
      };
      exceptionDetails?: {
        text: string;
      };
    }>('Runtime.evaluate', {
      expression,
      returnByValue: true,
    });

    if (result.exceptionDetails) {
      return {
        value: undefined,
        type: 'error',
        error: result.exceptionDetails.text,
      };
    }

    return {
      value: result.result.value,
      type: result.result.type,
      description: result.result.description,
    };
  }

<<<<<<< HEAD
  public async getStackTrace(): Promise<StackFrame[]> {
    if (!this.isPaused || this.currentCallFrames.length === 0) {
      return [];
    }

    return createStackFrames(this.currentCallFrames);
  }

  public async getScopes(frameId: number): Promise<Scope[]> {
    if (!this.isPaused || frameId >= this.currentCallFrames.length) {
      return [];
    }

    return getScopesFromCurrentCallFrame(
      this.cdpClient,
      this.currentCallFrames,
      frameId,
    );
  }

  public onConsoleOutput(handler: ConsoleHandler): void {
=======
  async getStackTrace(): Promise<StackFrame[]> {
    if (!this.currentCallFrames || this.debugState.status !== 'paused') {
      return [];
    }

    return this.currentCallFrames.map((frame, idx) => ({
      id: idx,
      functionName: frame.functionName || '<anonymous>',
      file:
        frame.url ||
        this.scriptIdToUrl.get(frame.location.scriptId) ||
        'unknown',
      line: frame.location.lineNumber + 1, // Convert to 1-based
      column: frame.location.columnNumber,
      origin: determineCodeOrigin(
        frame.url || this.scriptIdToUrl.get(frame.location.scriptId),
      ),
    }));
  }

  async getScopes(frameId: number): Promise<Scope[]> {
    if (!this.currentCallFrames || !this.currentCallFrames[frameId]) {
      return [];
    }

    const frame = this.currentCallFrames[frameId];
    return this.scopeInspector.inspectScopes(frame.scopeChain, this.cdpClient);
  }

  // Event-driven interface using Emittery
  on<K extends keyof DebugSessionEvents>(
    event: K,
    handler: (data: DebugSessionEvents[K]) => void,
  ): () => void {
    return this.eventEmitter.on(event, handler);
  }

  off<K extends keyof DebugSessionEvents>(
    event: K,
    handler: (data: DebugSessionEvents[K]) => void,
  ): void {
    this.eventEmitter.off(event, handler);
  }

  // Pause state management
  async waitForPause(timeoutMs = 30000): Promise<DebugState> {
    return this.pauseHandlerManager.waitForPause(timeoutMs, this.debugState);
  }

  getCurrentState(): DebugState {
    return { ...this.debugState };
  }

  // Legacy callback support for backward compatibility (deprecated)
  onConsoleOutput(handler: ConsoleHandler): void {
>>>>>>> 89ffe9d1
    this.consoleHandler = handler;
  }

  public onPaused(handler: PauseHandler): void {
    this.pauseHandler = handler;
  }

  public onResumed(handler: ResumeHandler): void {
    this.resumeHandler = handler;
  }

<<<<<<< HEAD
  // Private methods

  private async initializeCDP(): Promise<void> {
    const result = await initializeCDP(
      this.cdpClient,
      {
        onDebuggerPaused: (params) => {
          this.handleDebuggerPaused(params);
        },
        onDebuggerResumed: () => {
          this.handleDebuggerResumed();
        },
        onScriptParsed: (params) => {
          this.handleScriptParsed(params);
        },
        onConsoleMessage: (params) => {
          this.handleConsoleMessage(params);
        },
        onConsoleAPICalled: (params) => {
          this.handleConsoleAPICalled(params);
        },
      },
      this.isPaused,
      this.hasResumedFromInitialPause,
    );

    if (result.shouldSetResumed) {
      this.hasResumedFromInitialPause = true;
    }
  }

  private handleDebuggerPaused(params: NodeCDPPausedEventParams): void {
    this.isPaused = true;

    const result = handleDebuggerPaused(
      params,
      this.hasResumedFromInitialPause,
      this.cdpClient,
      this.pauseHandler,
    );

    if (!result.shouldNotify) {
      this.hasResumedFromInitialPause = true;
    }

    this.currentCallFrames = result.callFrames;
  }

  private handleDebuggerResumed = createDebuggerResumedHandler(
    () => this.resumeHandler,
    (paused) => {
      this.isPaused = paused;
    },
    (callFrames) => {
      this.currentCallFrames = callFrames;
    },
  );

  private handleScriptParsed = createScriptParsedHandler(
    this.scriptUrlToId,
    this.scriptIdToUrl,
  );

  private handleConsoleMessage = createConsoleMessageHandler(
    () => this.consoleHandler,
  );

  private handleConsoleAPICalled = createConsoleAPICalledHandler(
    () => this.consoleHandler,
  );

  private async cleanup(): Promise<void> {
    this.isConnected = false;
    this.isPaused = false;
    this.currentCallFrames = [];

    await cleanupUtils(
      this.cdpClient,
      this.nodeProcess,
      this.scriptUrlToId,
      this.scriptIdToUrl,
      this.breakpoints,
    );

    this.nodeProcess = null;
=======
  onBreakpointResolved?(
    handler: (registration: BreakpointRegistration) => void,
  ): void {
    this.breakpointResolvedHandler = handler;
  }

  public getSourceMapHandler(): SourceMapHandler {
    return this.sourceMapHandler;
>>>>>>> 89ffe9d1
  }
}<|MERGE_RESOLUTION|>--- conflicted
+++ resolved
@@ -1,12 +1,6 @@
-<<<<<<< HEAD
-import { ChildProcess } from 'child_process';
-import path from 'path';
-import {
-=======
 import type { ChildProcess } from 'child_process';
 import Emittery from 'emittery';
 import type {
->>>>>>> 89ffe9d1
   IDebugAdapter,
   ITypedCDPClient,
   DebugRequest,
@@ -14,35 +8,6 @@
   BreakpointRegistration,
   StackFrame,
   Scope,
-<<<<<<< HEAD
-  ConsoleHandler,
-  PauseHandler,
-  ResumeHandler,
-} from '../types/index.js';
-import { CDPClient } from '../cdp/client.js';
-import { spawnNodeProcess } from './node/process-utils.js';
-import {
-  connectToInspector,
-  normalizeFilePath,
-  createStackFrames,
-  cleanup as cleanupUtils,
-} from './node/cdp-utils.js';
-import { handleDebuggerPaused } from './node/event-handlers.js';
-import type {
-  NodeCDPBreakpoint,
-  NodeCDPPausedEventParams,
-  NodeDebugAdapterOptions,
-} from './node/types.js';
-import { getScopesFromCurrentCallFrame } from './node/getScopesFromCurrentCallFrame.js';
-import { executeStepOperation } from './node/step-operations.js';
-import { initializeCDP } from './node/cdp-initialization.js';
-import {
-  createDebuggerResumedHandler,
-  createScriptParsedHandler,
-  createConsoleMessageHandler,
-  createConsoleAPICalledHandler,
-} from './node/event-handler-wrappers.js';
-=======
   EvaluationResult,
   ConsoleHandler,
   PauseHandler,
@@ -65,36 +30,11 @@
   cdpClient?: ITypedCDPClient;
   request?: DebugRequest;
 };
->>>>>>> 89ffe9d1
 
 /**
  * Node.js debug adapter using Chrome DevTools Protocol
  */
 export class NodeDebugAdapter implements IDebugAdapter {
-<<<<<<< HEAD
-  private cdpClient: ICDPClient;
-  private nodeProcess: ChildProcess | null = null;
-  private inspectorPort = 9229;
-  private inspectorUrl: string | null = null;
-  private scriptUrlToId = new Map<string, string>();
-  private scriptIdToUrl = new Map<string, string>();
-  private breakpoints = new Map<string, NodeCDPBreakpoint>();
-  private currentCallFrames: NodeCDPPausedEventParams['callFrames'] = [];
-  private isConnected = false;
-  private isPaused = false;
-  private runtime: string;
-  private hasResumedFromInitialPause = false;
-
-  // Event handlers
-  private consoleHandler: ConsoleHandler | null = null;
-  private pauseHandler: PauseHandler | null = null;
-  private resumeHandler: ResumeHandler | null = null;
-
-  public constructor(options?: NodeDebugAdapterOptions) {
-    this.cdpClient = options?.cdpClient || new CDPClient();
-    // Use the specified command or default to 'node'
-    this.runtime = options?.request?.command || 'node';
-=======
   private cdpClient: ITypedCDPClient;
   private spawner: ProcessSpawner;
   private scopeInspector: ScopeInspector;
@@ -155,39 +95,10 @@
       this.spawner,
       this.request,
     );
->>>>>>> 89ffe9d1
-  }
-
-  public async connect(target: string): Promise<void> {
+  }
+
+  async connect(target: string): Promise<void> {
     try {
-<<<<<<< HEAD
-      // Check if target is a file path or WebSocket URL
-      if (target.startsWith('ws://') || target.startsWith('wss://')) {
-        // Direct connection to existing Node.js inspector
-        await connectToInspector(this.cdpClient, target, this.inspectorPort);
-      } else {
-        // Spawn Node.js process with inspector
-        const result = await spawnNodeProcess(target, this.runtime);
-        this.nodeProcess = result.process;
-        this.inspectorPort = result.port;
-        this.inspectorUrl = result.url;
-        // Use the full inspector URL if we captured it, otherwise fall back to discovery
-        const connectUrl =
-          this.inspectorUrl || `ws://localhost:${this.inspectorPort}`;
-        await connectToInspector(
-          this.cdpClient,
-          connectUrl,
-          this.inspectorPort,
-        );
-      }
-
-      await this.initializeCDP();
-      this.isConnected = true;
-    } catch (error) {
-      await this.cleanup();
-      throw new Error(
-        `Failed to connect to Node.js debugger: ${error instanceof Error ? error.message : 'Unknown error'}`,
-=======
       // Connect and setup CDP domains
       this.process = await this.connectionManager.connect(target);
 
@@ -197,7 +108,6 @@
         this.resumeHandler,
         this.breakpointResolvedHandler,
         this.pauseHandler,
->>>>>>> 89ffe9d1
       );
 
       // Finalize the connection
@@ -213,22 +123,6 @@
     }
   }
 
-<<<<<<< HEAD
-  public async disconnect(): Promise<void> {
-    await this.cleanup();
-  }
-
-  public async setBreakpoint(
-    file: string,
-    line: number,
-    condition?: string,
-  ): Promise<string> {
-    if (!this.isConnected) {
-      throw new Error('Not connected to debugger');
-    }
-
-    const normalizedPath = normalizeFilePath(file);
-=======
   async disconnect(): Promise<void> {
     // Reject any pending pause promises
     const terminationError = new Error('Debug session terminated');
@@ -245,27 +139,15 @@
     this.scriptIdToUrl.clear();
     this.currentCallFrameId = undefined;
     this.currentCallFrames = undefined;
->>>>>>> 89ffe9d1
 
     // Cleanup source map handler
     this.sourceMapHandler.destroy();
 
-<<<<<<< HEAD
-    try {
-      const result = await this.cdpClient.send<NodeCDPBreakpoint>(
-        'Debugger.setBreakpointByUrl',
-        {
-          lineNumber: line - 1, // CDP uses 0-based line numbers
-          url: fileUrl,
-          condition,
-        },
-=======
     // Emit terminated event (fire and forget)
     this.eventEmitter.emit('terminated', undefined).catch((error) => {
       console.error(
         '[NodeDebugAdapter] Error emitting terminated event:',
         error,
->>>>>>> 89ffe9d1
       );
     });
   }
@@ -297,109 +179,6 @@
     };
   }
 
-<<<<<<< HEAD
-  public async removeBreakpoint(id: string): Promise<void> {
-    if (!this.isConnected) {
-      throw new Error('Not connected to debugger');
-    }
-
-    try {
-      await this.cdpClient.send('Debugger.removeBreakpoint', {
-        breakpointId: id,
-      });
-
-      this.breakpoints.delete(id);
-    } catch (error) {
-      throw new Error(
-        `Failed to remove breakpoint: ${error instanceof Error ? error.message : 'Unknown error'}`,
-      );
-    }
-  }
-
-  public async continue(): Promise<DebugState> {
-    if (!this.isConnected) {
-      throw new Error('Not connected to debugger');
-    }
-
-    try {
-      // If this is the first continue after --inspect-brk
-      if (this.isPaused && !this.hasResumedFromInitialPause) {
-        await this.cdpClient.send('Runtime.runIfWaitingForDebugger');
-        this.hasResumedFromInitialPause = true;
-      } else {
-        await this.cdpClient.send('Debugger.resume');
-      }
-
-      this.isPaused = false;
-
-      if (this.resumeHandler) {
-        this.resumeHandler();
-      }
-
-      return {
-        status: 'running',
-      };
-    } catch (error) {
-      throw new Error(
-        `Failed to continue: ${error instanceof Error ? error.message : 'Unknown error'}`,
-      );
-    }
-  }
-
-  public async stepOver(): Promise<DebugState> {
-    return this.executeStep('Debugger.stepOver');
-  }
-
-  public async stepInto(): Promise<DebugState> {
-    return this.executeStep('Debugger.stepInto');
-  }
-
-  public async stepOut(): Promise<DebugState> {
-    return this.executeStep('Debugger.stepOut');
-  }
-
-  private async executeStep(
-    operation: 'Debugger.stepOver' | 'Debugger.stepInto' | 'Debugger.stepOut',
-  ): Promise<DebugState> {
-    return executeStepOperation(
-      this.cdpClient,
-      operation,
-      this.resumeHandler,
-      this.isConnected,
-      (paused) => {
-        this.isPaused = paused;
-      },
-    );
-  }
-
-  public async evaluate(expression: string): Promise<EvaluationResult> {
-    if (!this.isConnected) {
-      throw new Error('Not connected to debugger');
-    }
-
-    try {
-      // If we're paused and have call frames, evaluate in the current frame context
-      const callFrameId =
-        this.currentCallFrames.length > 0
-          ? this.currentCallFrames[0].callFrameId
-          : undefined;
-
-      const result = await this.cdpClient.send<{
-        result: {
-          type: string;
-          value?: unknown;
-          description?: string;
-          className?: string;
-          objectId?: string;
-        };
-        exceptionDetails?: {
-          text: string;
-          exception?: {
-            description?: string;
-          };
-        };
-      }>('Runtime.evaluate', {
-=======
   async removeBreakpoint(id: string): Promise<void> {
     await this.cdpClient.send('Debugger.removeBreakpoint', {
       breakpointId: id,
@@ -431,7 +210,6 @@
   async evaluate(expression: string): Promise<EvaluationResult> {
     if (this.currentCallFrameId) {
       return this.scopeInspector.evaluateInScope(
->>>>>>> 89ffe9d1
         expression,
         this.currentCallFrameId,
         this.cdpClient,
@@ -467,29 +245,6 @@
     };
   }
 
-<<<<<<< HEAD
-  public async getStackTrace(): Promise<StackFrame[]> {
-    if (!this.isPaused || this.currentCallFrames.length === 0) {
-      return [];
-    }
-
-    return createStackFrames(this.currentCallFrames);
-  }
-
-  public async getScopes(frameId: number): Promise<Scope[]> {
-    if (!this.isPaused || frameId >= this.currentCallFrames.length) {
-      return [];
-    }
-
-    return getScopesFromCurrentCallFrame(
-      this.cdpClient,
-      this.currentCallFrames,
-      frameId,
-    );
-  }
-
-  public onConsoleOutput(handler: ConsoleHandler): void {
-=======
   async getStackTrace(): Promise<StackFrame[]> {
     if (!this.currentCallFrames || this.debugState.status !== 'paused') {
       return [];
@@ -545,105 +300,17 @@
 
   // Legacy callback support for backward compatibility (deprecated)
   onConsoleOutput(handler: ConsoleHandler): void {
->>>>>>> 89ffe9d1
     this.consoleHandler = handler;
   }
 
-  public onPaused(handler: PauseHandler): void {
+  onPaused(handler: PauseHandler): void {
     this.pauseHandler = handler;
   }
 
-  public onResumed(handler: ResumeHandler): void {
+  onResumed(handler: ResumeHandler): void {
     this.resumeHandler = handler;
   }
 
-<<<<<<< HEAD
-  // Private methods
-
-  private async initializeCDP(): Promise<void> {
-    const result = await initializeCDP(
-      this.cdpClient,
-      {
-        onDebuggerPaused: (params) => {
-          this.handleDebuggerPaused(params);
-        },
-        onDebuggerResumed: () => {
-          this.handleDebuggerResumed();
-        },
-        onScriptParsed: (params) => {
-          this.handleScriptParsed(params);
-        },
-        onConsoleMessage: (params) => {
-          this.handleConsoleMessage(params);
-        },
-        onConsoleAPICalled: (params) => {
-          this.handleConsoleAPICalled(params);
-        },
-      },
-      this.isPaused,
-      this.hasResumedFromInitialPause,
-    );
-
-    if (result.shouldSetResumed) {
-      this.hasResumedFromInitialPause = true;
-    }
-  }
-
-  private handleDebuggerPaused(params: NodeCDPPausedEventParams): void {
-    this.isPaused = true;
-
-    const result = handleDebuggerPaused(
-      params,
-      this.hasResumedFromInitialPause,
-      this.cdpClient,
-      this.pauseHandler,
-    );
-
-    if (!result.shouldNotify) {
-      this.hasResumedFromInitialPause = true;
-    }
-
-    this.currentCallFrames = result.callFrames;
-  }
-
-  private handleDebuggerResumed = createDebuggerResumedHandler(
-    () => this.resumeHandler,
-    (paused) => {
-      this.isPaused = paused;
-    },
-    (callFrames) => {
-      this.currentCallFrames = callFrames;
-    },
-  );
-
-  private handleScriptParsed = createScriptParsedHandler(
-    this.scriptUrlToId,
-    this.scriptIdToUrl,
-  );
-
-  private handleConsoleMessage = createConsoleMessageHandler(
-    () => this.consoleHandler,
-  );
-
-  private handleConsoleAPICalled = createConsoleAPICalledHandler(
-    () => this.consoleHandler,
-  );
-
-  private async cleanup(): Promise<void> {
-    this.isConnected = false;
-    this.isPaused = false;
-    this.currentCallFrames = [];
-
-    await cleanupUtils(
-      this.cdpClient,
-      this.nodeProcess,
-      this.scriptUrlToId,
-      this.scriptIdToUrl,
-      this.breakpoints,
-    );
-
-    this.nodeProcess = null;
-=======
   onBreakpointResolved?(
     handler: (registration: BreakpointRegistration) => void,
   ): void {
@@ -652,6 +319,5 @@
 
   public getSourceMapHandler(): SourceMapHandler {
     return this.sourceMapHandler;
->>>>>>> 89ffe9d1
   }
 }