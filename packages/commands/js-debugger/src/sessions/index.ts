--- conflicted
+++ resolved
@@ -1,7 +1,4 @@
 export { SessionValidator } from './session-validator.js';
-<<<<<<< HEAD
-export type { ISessionValidator } from '../types/index.js';
-=======
 export type { ISessionValidator } from '../types/index.js';
 export { SessionResourceTracker } from './resource-tracker.js';
 export { SessionActivityTracker } from './activity-tracker.js';
@@ -24,5 +21,4 @@
 } from './session-cleanup-utils.js';
 export type { SessionCleanupContext } from './session-cleanup-utils.js';
 export { waitForPause } from './wait-for-pause.js';
-export type { WaitForPauseContext } from './wait-for-pause.js';
->>>>>>> 89ffe9d1
+export type { WaitForPauseContext } from './wait-for-pause.js';