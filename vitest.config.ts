--- conflicted
+++ resolved
@@ -7,11 +7,7 @@
     coverage: {
       provider: 'v8',
       reporter: ['text', 'json', 'html'],
-<<<<<<< HEAD
-      include: ['src/**/*.ts', 'packages/**/*.ts'],
-=======
       exclude: ['node_modules/', 'test/', '*.config.ts', 'src/cli.ts'],
->>>>>>> 883c01ae
     },
     testTimeout: 10000,
     hookTimeout: 10000,
