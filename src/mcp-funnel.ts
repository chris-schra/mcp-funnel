import { Server } from '@modelcontextprotocol/sdk/server/index.js';
import { StdioServerTransport } from '@modelcontextprotocol/sdk/server/stdio.js';
import { Client } from '@modelcontextprotocol/sdk/client/index.js';
import {
  ListToolsRequestSchema,
  CallToolRequestSchema,
  type Tool,
  type CallToolResult,
  type Notification,
} from '@modelcontextprotocol/sdk/types.js';
import { ProxyConfig } from './config.js';
import * as readline from 'readline';
import { spawn, ChildProcess } from 'child_process';
import { JSONRPCMessage } from '@modelcontextprotocol/sdk/types.js';
import { ICoreTool, CoreToolContext } from './tools/core-tool.interface.js';
import { DiscoverToolsByWords } from './tools/discover-tools-by-words/index.js';
import { GetToolSchema } from './tools/get-tool-schema/index.js';
import { BridgeToolRequest } from './tools/bridge-tool-request/index.js';
import { LoadToolset } from './tools/load-toolset/index.js';
import { matchesPattern } from './utils/pattern-matcher.js';
import { writeFileSync, mkdirSync, appendFileSync } from 'fs';
import { resolve, dirname } from 'path';
import { fileURLToPath } from 'url';
import { logEvent, logError, getServerStreamLogPath } from './logger.js';

import Package from '../package.json';

const __dirname = dirname(fileURLToPath(import.meta.url));
const LOG_DIR = resolve(__dirname, '../.logs');

// Ensure log directory exists
try {
  mkdirSync(LOG_DIR, { recursive: true });
} catch (_error) {
  // Log dir might already exist
}

function legacyErrorLog(
  error: unknown,
  context: string = 'general',
  serverName?: string,
) {
  const timestamp = new Date().toISOString();
  const prefix = serverName ? `${serverName}-` : '';
  const logFile = resolve(
    LOG_DIR,
    `error-${timestamp.replace(/:/g, '-')}-${prefix}${context}.log`,
  );

  const err = error as {
    message?: string;
    stack?: string;
    code?: string;
    syscall?: string;
    path?: string;
  };
  const errorDetails = {
    timestamp,
    context,
    serverName,
    message: err?.message || String(error),
    stack: err?.stack,
    code: err?.code,
    syscall: err?.syscall,
    path: err?.path,
    processInfo: {
      pid: process.pid,
      argv: process.argv,
      cwd: process.cwd(),
      env: {
        NODE_ENV: process.env.NODE_ENV,
        PATH: process.env.PATH,
      },
    },
  };

  try {
    writeFileSync(logFile, JSON.stringify(errorDetails, null, 2));
    console.error(`[proxy] Error logged to: ${logFile}`);
  } catch (writeError) {
    console.error('[proxy] Failed to write error log:', writeError);
  }
}

interface TransportOptions {
  command: string;
  args?: string[];
  env?: Record<string, string>;
}

// Custom transport that prefixes server stderr logs
export class PrefixedStdioClientTransport {
  private readonly _serverName: string;
  private process?: ChildProcess;
  private messageHandlers: ((message: JSONRPCMessage) => void)[] = [];
  private errorHandlers: ((error: Error) => void)[] = [];
  private closeHandlers: (() => void)[] = [];

  constructor(
    serverName: string,
    private options: TransportOptions,
  ) {
    this._serverName = serverName;
  }

  async start(): Promise<void> {
    try {
      // Spawn the process with full control over stdio
      this.process = spawn(this.options.command, this.options.args || [], {
        env: this.options.env,
        stdio: ['pipe', 'pipe', 'pipe'], // Full control over all streams
        cwd: process.cwd(), // Explicitly set cwd
      });
      logEvent('debug', 'transport:start', {
        server: this._serverName,
        command: this.options.command,
        args: this.options.args,
      });
    } catch (error) {
      console.error(`[${this._serverName}] Failed to spawn process:`, error);
      // Keep legacy error file + structured log
      legacyErrorLog(error, 'spawn-failed', this._serverName);
      logError('spawn-failed', error, {
        server: this._serverName,
        command: this.options.command,
        args: this.options.args,
      });
      throw error;
    }

    // Handle stderr with prefixing
    if (this.process.stderr) {
      const rl = readline.createInterface({
        input: this.process.stderr,
        crlfDelay: Infinity,
      });

      rl.on('line', (line: string) => {
        if (line.trim()) {
          console.error(`[${this._serverName}] ${line}`);
<<<<<<< HEAD
=======
          try {
            appendFileSync(
              getServerStreamLogPath(this._serverName, 'stderr'),
              `[${new Date().toISOString()}] ${line}\n`,
            );
          } catch {
            // Failed to append to stderr log file
          }
>>>>>>> 883c01ae
        }
      });
    }

    // Handle stdout for MCP protocol messages
    if (this.process.stdout) {
      const rl = readline.createInterface({
        input: this.process.stdout,
        crlfDelay: Infinity,
      });

      rl.on('line', (line: string) => {
        if (line.trim()) {
          try {
            const message = JSON.parse(line) as JSONRPCMessage;
            this.messageHandlers.forEach((handler) => handler(message));
          } catch {
            // Not a JSON message, might be a log line that went to stdout
            console.error(`[${this._serverName}] ${line}`);
<<<<<<< HEAD
=======
            try {
              appendFileSync(
                getServerStreamLogPath(this._serverName, 'stdout'),
                `[${new Date().toISOString()}] ${line}\n`,
              );
            } catch {
              // Failed to append to stdout log file
            }
            logEvent('debug', 'transport:nonjson_stdout', {
              server: this._serverName,
              line: line.slice(0, 200),
            });
>>>>>>> 883c01ae
          }
        }
      });
    }

    // Handle process errors and exit
    this.process.on('error', (error) => {
      console.error(`[${this._serverName}] Process error:`, error);
      legacyErrorLog(error, 'process-error', this._serverName);
      logError('process-error', error, { server: this._serverName });
      this.errorHandlers.forEach((handler) => handler(error));
    });

    this.process.on('close', (code, signal) => {
      if (code !== 0) {
        const errorMsg = `Process exited with code ${code}, signal ${signal}`;
        console.error(`[${this._serverName}] ${errorMsg}`);
        legacyErrorLog(
          { message: errorMsg, code, signal },
          'process-exit',
          this._serverName,
        );
        logError('process-exit', new Error(errorMsg), {
          server: this._serverName,
          code,
          signal,
        });
      }
      this.closeHandlers.forEach((handler) => handler());
    });
  }

  async send(message: JSONRPCMessage): Promise<void> {
    if (!this.process?.stdin) {
      throw new Error('Transport not started');
    }
    this.process.stdin.write(JSON.stringify(message) + '\n');
  }

  async close(): Promise<void> {
    if (this.process) {
      this.process.kill();
      this.process = undefined;
    }
  }

  set onmessage(handler: (message: JSONRPCMessage) => void) {
    this.messageHandlers.push(handler);
  }

  set onerror(handler: (error: Error) => void) {
    this.errorHandlers.push(handler);
  }

  set onclose(handler: () => void) {
    this.closeHandlers.push(handler);
  }
}

export class MCPProxy {
  private _server: Server;
  private _clients: Map<string, Client> = new Map();
  private _config: ProxyConfig;
  private _toolMapping: Map<string, { client: Client; originalName: string }> =
    new Map();
  private _dynamicallyEnabledTools: Set<string> = new Set();
  private _toolDescriptionCache: Map<
    string,
    { serverName: string; description: string }
  > = new Map();
<<<<<<< HEAD
  private _toolDefinitionCache: Map<string, { serverName: string; tool: Tool }> =
    new Map();
=======
  private _toolDefinitionCache: Map<
    string,
    { serverName: string; tool: Tool }
  > = new Map();
>>>>>>> 883c01ae
  private coreTools: Map<string, ICoreTool> = new Map();

  constructor(config: ProxyConfig) {
    this._config = config;
<<<<<<< HEAD
=======

    // Deprecation warning for legacy flags
    if (
      config.enableDynamicDiscovery !== undefined ||
      config.hackyDiscovery !== undefined
    ) {
      console.warn(
        '[proxy] enableDynamicDiscovery and hackyDiscovery are deprecated. Use exposeCoreTools instead.',
      );
    }

>>>>>>> 883c01ae
    this._server = new Server(
      {
        name: 'mcp-funnel',
        version: Package.version,
      },
      {
        capabilities: {
          tools: {
            listChanged: true, // Support dynamic tool updates
          },
        },
      },
    );
  }

  async initialize() {
    this.registerCoreTools();
    await this.connectToTargetServers();
    // Pre-populate caches so discovery/load operations work before first tools/list
    try {
      await this.populateToolCaches();
    } catch (error) {
      console.error('[proxy] Initial cache population failed:', error);
      logError('initial-cache-populate', error);
    }
    this.setupRequestHandlers();
  }

  private registerCoreTools() {
    const tools: ICoreTool[] = [
      new DiscoverToolsByWords(),
      new GetToolSchema(),
      new BridgeToolRequest(),
      new LoadToolset(),
    ];

    for (const tool of tools) {
      if (tool.isEnabled(this._config)) {
        this.coreTools.set(tool.name, tool);
        if (tool.onInit) {
          tool.onInit(this.createToolContext());
        }
        console.error(`[proxy] Registered core tool: ${tool.name}`);
      }
    }
  }

  private createToolContext(): CoreToolContext {
    return {
      toolDescriptionCache: this._toolDescriptionCache,
      toolDefinitionCache: this._toolDefinitionCache,
      toolMapping: this._toolMapping,
      dynamicallyEnabledTools: this._dynamicallyEnabledTools,
      config: this._config,
      enableTools: (toolNames: string[]) => {
        for (const toolName of toolNames) {
          this._dynamicallyEnabledTools.add(toolName);
          console.error(`[proxy] Dynamically enabled tool: ${toolName}`);
        }
        // Send notification that the tool list has changed
        this._server.sendToolListChanged();
        console.error(`[proxy] Sent tools/list_changed notification`);
      },
      sendNotification: async (
        method: string,
        params?: Record<string, unknown>,
      ) => {
        // Create a properly typed notification object that conforms to the Notification interface
        const notification: Notification = {
          method,
          ...(params !== undefined && { params }),
        };
        // Type assertion is required because the Server class restricts notifications to specific types,
        // but this function needs to support arbitrary custom notifications
        this._server.notification(notification as Notification);
      },
    };
  }

  private async connectToTargetServers() {
<<<<<<< HEAD
    const connectionPromises = this._config.servers.map(async (targetServer) => {
      const client = new Client({
        name: `proxy-client-${targetServer.name}`,
        version: '1.0.0',
      });

      const transport = new PrefixedStdioClientTransport(targetServer.name, {
        command: targetServer.command,
        args: targetServer.args || [],
        env: { ...process.env, ...targetServer.env } as Record<string, string>,
      });

      await client.connect(transport);
      this._clients.set(targetServer.name, client);
      console.error(`[proxy] Connected to: ${targetServer.name}`);
    });
=======
    const connectionPromises = this._config.servers.map(
      async (targetServer) => {
        try {
          logEvent('info', 'server:connect_start', {
            name: targetServer.name,
            command: targetServer.command,
            args: targetServer.args,
          });
          const client = new Client({
            name: `proxy-client-${targetServer.name}`,
            version: '1.0.0',
          });
>>>>>>> 883c01ae

          const transport = new PrefixedStdioClientTransport(
            targetServer.name,
            {
              command: targetServer.command,
              args: targetServer.args || [],
              env: { ...process.env, ...targetServer.env } as Record<
                string,
                string
              >,
            },
          );

          await client.connect(transport);
          this._clients.set(targetServer.name, client);
          console.error(`[proxy] Connected to: ${targetServer.name}`);
          logEvent('info', 'server:connect_success', {
            name: targetServer.name,
          });
          return { name: targetServer.name, status: 'connected' as const };
        } catch (error) {
          console.error(
            `[proxy] Failed to connect to ${targetServer.name}:`,
            error,
          );
          legacyErrorLog(error, 'connection-failed', targetServer.name);
          logError('connection-failed', error, {
            name: targetServer.name,
            command: targetServer.command,
            args: targetServer.args,
          });
          // Do not throw; continue starting proxy with remaining servers
          return { name: targetServer.name, status: 'failed' as const, error };
        }
      },
    );

    const results = await Promise.allSettled(connectionPromises);
    const summary = results.map((r) =>
      r.status === 'fulfilled' ? r.value : r.reason,
    );
    logEvent('info', 'server:connect_summary', { summary });
  }

  private shouldExposeTool(serverName: string, toolName: string): boolean {
    // Create the full tool name with server prefix
    const fullToolName = `${serverName}__${toolName}`;

    // Check if dynamically enabled
    if (this._dynamicallyEnabledTools.has(fullToolName)) {
      return true;
    }

    if (this._config.exposeTools) {
      // Check if tool matches any expose pattern (only checking prefixed name)
      return this._config.exposeTools.some((pattern) =>
<<<<<<< HEAD
        this.matchesPattern(fullToolName, pattern),
=======
        matchesPattern(fullToolName, pattern),
>>>>>>> 883c01ae
      );
    }
    if (this._config.hideTools) {
      // Check if tool matches any hide pattern (only checking prefixed name)
      return !this._config.hideTools.some((pattern) =>
<<<<<<< HEAD
        this.matchesPattern(fullToolName, pattern),
=======
        matchesPattern(fullToolName, pattern),
>>>>>>> 883c01ae
      );
    }
    return true;
  }

  private setupRequestHandlers() {
    this._server.setRequestHandler(ListToolsRequestSchema, async () => {
      const allTools: Tool[] = [];

      // In hacky discovery mode, only expose core tools
      if (this._config.hackyDiscovery) {
        for (const coreTool of this.coreTools.values()) {
          allTools.push(coreTool.tool);
        }
        // Still populate the tool caches for bridge/schema tools
        await this.populateToolCaches();
        return { tools: allTools };
      }

      // Add core tools
      for (const coreTool of this.coreTools.values()) {
        allTools.push(coreTool.tool);
      }

      for (const [serverName, client] of this._clients) {
        try {
          const response = await client.listTools();

          for (const tool of response.tools) {
            const fullToolName = `${serverName}__${tool.name}`;

            // Cache tool descriptions and definitions for discovery
            this._toolDescriptionCache.set(fullToolName, {
              serverName,
              description: tool.description || '',
            });
            this._toolDefinitionCache.set(fullToolName, {
              serverName,
              tool,
            });

            // Always register in toolMapping for call handling
            this._toolMapping.set(fullToolName, {
              client,
              originalName: tool.name,
            });

            // If dynamic discovery is enabled, check if tool was dynamically enabled
            if (this._config.enableDynamicDiscovery) {
              if (!this._dynamicallyEnabledTools.has(fullToolName)) {
                continue; // Skip tools not yet enabled
              }
              // Tool was dynamically enabled, add it to the list
              allTools.push({
                ...tool,
                name: fullToolName,
                description: `[${serverName}] ${tool.description || ''}`,
              });
              continue;
            }

            // Check filtering against both the original tool name and the prefixed name
            if (this.shouldExposeTool(serverName, tool.name)) {
              allTools.push({
                ...tool,
                name: fullToolName,
                description: `[${serverName}] ${tool.description || ''}`,
              });
            }
          }
        } catch (error) {
          console.error(
            `[proxy] Failed to list tools from ${serverName}:`,
            error,
          );
          logError('tools:list_failed', error, { server: serverName });
        }
      }

      logEvent('debug', 'tools:list_complete', { total: allTools.length });
      return { tools: allTools };
    });

    this._server.setRequestHandler(CallToolRequestSchema, async (request) => {
      const { name: toolName, arguments: toolArgs } = request.params;

      // Handle core tools
      const coreTool = this.coreTools.get(toolName);
      if (coreTool) {
        logEvent('info', 'tool:call_core', { name: toolName });
        return coreTool.handle(toolArgs ?? {}, this.createToolContext());
      }

      const mapping = this._toolMapping.get(toolName);
      if (!mapping) {
        throw new Error(`Tool not found: ${toolName}`);
      }

      try {
        logEvent('info', 'tool:call_bridge', { name: toolName });
        const result = await mapping.client.callTool({
          name: mapping.originalName,
          arguments: toolArgs,
        });
        logEvent('debug', 'tool:result', { name: toolName });
        return result as CallToolResult;
      } catch (error) {
        console.error(`[proxy] Failed to call tool ${toolName}:`, error);
        logError('tool:call_failed', error, { name: toolName });
        throw error;
      }
    });
  }

  private async populateToolCaches() {
    for (const [serverName, client] of this._clients) {
      try {
        const response = await client.listTools();
        for (const tool of response.tools) {
          const fullToolName = `${serverName}__${tool.name}`;

          // Cache tool descriptions and definitions
          this._toolDescriptionCache.set(fullToolName, {
            serverName,
            description: tool.description || '',
          });
          this._toolDefinitionCache.set(fullToolName, {
            serverName,
            tool,
          });

          // Always register in toolMapping for call handling
          this._toolMapping.set(fullToolName, {
            client,
            originalName: tool.name,
          });
        }
      } catch (error) {
        console.error(
          `[proxy] Failed to cache tools from ${serverName}:`,
          error,
        );
      }
    }
  }

  async start() {
    await this.initialize();
    const transport = new StdioServerTransport();
    await this._server.connect(transport);
    console.error('[proxy] Server started successfully');
    logEvent('info', 'proxy:started');
  }

  // Public getters for web UI and other integrations
  get config() {
    return this._config;
  }

  get clients() {
    return this._clients;
  }

  get toolMapping() {
    return this._toolMapping;
  }

  get dynamicallyEnabledTools() {
    return this._dynamicallyEnabledTools;
  }

  get toolDescriptionCache() {
    return this._toolDescriptionCache;
  }

  get toolDefinitionCache() {
    return this._toolDefinitionCache;
  }

  get server() {
    return this._server;
  }

  // Public getters for web UI and other integrations
  get config() {
    return this._config;
  }

  get clients() {
    return this._clients;
  }

  get toolMapping() {
    return this._toolMapping;
  }

  get dynamicallyEnabledTools() {
    return this._dynamicallyEnabledTools;
  }

  get toolDescriptionCache() {
    return this._toolDescriptionCache;
  }

  get toolDefinitionCache() {
    return this._toolDefinitionCache;
  }

  get server() {
    return this._server;
  }
}

// Export for library usage
export type { ProxyConfig, ProxyConfigSchema } from './config.js';<|MERGE_RESOLUTION|>--- conflicted
+++ resolved
@@ -138,8 +138,6 @@
       rl.on('line', (line: string) => {
         if (line.trim()) {
           console.error(`[${this._serverName}] ${line}`);
-<<<<<<< HEAD
-=======
           try {
             appendFileSync(
               getServerStreamLogPath(this._serverName, 'stderr'),
@@ -148,7 +146,6 @@
           } catch {
             // Failed to append to stderr log file
           }
->>>>>>> 883c01ae
         }
       });
     }
@@ -168,8 +165,6 @@
           } catch {
             // Not a JSON message, might be a log line that went to stdout
             console.error(`[${this._serverName}] ${line}`);
-<<<<<<< HEAD
-=======
             try {
               appendFileSync(
                 getServerStreamLogPath(this._serverName, 'stdout'),
@@ -182,7 +177,6 @@
               server: this._serverName,
               line: line.slice(0, 200),
             });
->>>>>>> 883c01ae
           }
         }
       });
@@ -253,21 +247,14 @@
     string,
     { serverName: string; description: string }
   > = new Map();
-<<<<<<< HEAD
-  private _toolDefinitionCache: Map<string, { serverName: string; tool: Tool }> =
-    new Map();
-=======
   private _toolDefinitionCache: Map<
     string,
     { serverName: string; tool: Tool }
   > = new Map();
->>>>>>> 883c01ae
   private coreTools: Map<string, ICoreTool> = new Map();
 
   constructor(config: ProxyConfig) {
     this._config = config;
-<<<<<<< HEAD
-=======
 
     // Deprecation warning for legacy flags
     if (
@@ -279,7 +266,6 @@
       );
     }
 
->>>>>>> 883c01ae
     this._server = new Server(
       {
         name: 'mcp-funnel',
@@ -360,24 +346,6 @@
   }
 
   private async connectToTargetServers() {
-<<<<<<< HEAD
-    const connectionPromises = this._config.servers.map(async (targetServer) => {
-      const client = new Client({
-        name: `proxy-client-${targetServer.name}`,
-        version: '1.0.0',
-      });
-
-      const transport = new PrefixedStdioClientTransport(targetServer.name, {
-        command: targetServer.command,
-        args: targetServer.args || [],
-        env: { ...process.env, ...targetServer.env } as Record<string, string>,
-      });
-
-      await client.connect(transport);
-      this._clients.set(targetServer.name, client);
-      console.error(`[proxy] Connected to: ${targetServer.name}`);
-    });
-=======
     const connectionPromises = this._config.servers.map(
       async (targetServer) => {
         try {
@@ -390,7 +358,6 @@
             name: `proxy-client-${targetServer.name}`,
             version: '1.0.0',
           });
->>>>>>> 883c01ae
 
           const transport = new PrefixedStdioClientTransport(
             targetServer.name,
@@ -447,21 +414,13 @@
     if (this._config.exposeTools) {
       // Check if tool matches any expose pattern (only checking prefixed name)
       return this._config.exposeTools.some((pattern) =>
-<<<<<<< HEAD
-        this.matchesPattern(fullToolName, pattern),
-=======
         matchesPattern(fullToolName, pattern),
->>>>>>> 883c01ae
       );
     }
     if (this._config.hideTools) {
       // Check if tool matches any hide pattern (only checking prefixed name)
       return !this._config.hideTools.some((pattern) =>
-<<<<<<< HEAD
-        this.matchesPattern(fullToolName, pattern),
-=======
         matchesPattern(fullToolName, pattern),
->>>>>>> 883c01ae
       );
     }
     return true;
@@ -644,35 +603,6 @@
   get server() {
     return this._server;
   }
-
-  // Public getters for web UI and other integrations
-  get config() {
-    return this._config;
-  }
-
-  get clients() {
-    return this._clients;
-  }
-
-  get toolMapping() {
-    return this._toolMapping;
-  }
-
-  get dynamicallyEnabledTools() {
-    return this._dynamicallyEnabledTools;
-  }
-
-  get toolDescriptionCache() {
-    return this._toolDescriptionCache;
-  }
-
-  get toolDefinitionCache() {
-    return this._toolDefinitionCache;
-  }
-
-  get server() {
-    return this._server;
-  }
 }
 
 // Export for library usage
